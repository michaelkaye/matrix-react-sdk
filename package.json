--- conflicted
+++ resolved
@@ -84,14 +84,11 @@
     "react-beautiful-dnd": "^4.0.1",
     "react-dom": "^15.6.0",
     "react-gemini-scrollbar": "matrix-org/react-gemini-scrollbar#5e97aef",
-<<<<<<< HEAD
     "resize-observer-polyfill": "^1.5.0",
-=======
     "slate": "0.33.4",
     "slate-react": "^0.12.4",
     "slate-html-serializer": "^0.6.1",
     "slate-md-serializer": "matrix-org/slate-md-serializer#f7c4ad3",
->>>>>>> 379d65bd
     "sanitize-html": "^1.14.1",
     "text-encoding-utf-8": "^1.0.1",
     "url": "^0.11.0",
