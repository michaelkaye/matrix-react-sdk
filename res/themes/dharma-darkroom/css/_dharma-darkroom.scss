@import "_fonts.scss";

// typical text (dark-on-white in light skin)
$primary-fg-color: #FE3B30;
$primary-bg-color: #120403;
$menu-border-color: #781813;
$primary-fg-color-highlight: #FFA8A3;

$accent-color: $primary-fg-color;
$accent-color-50pct: $primary-fg-color;

$panel-bg-color: $primary-bg-color;

$tagpanel-bg-color: $primary-bg-color;

$secondary-accent-color: $primary-bg-color;
$tertiary-accent-color: $primary-bg-color;

$panel-divider-color: $menu-border-color;

$roomsublist-label-fg-color: $primary-fg-color;

$input-lighter-fg-color: $primary-fg-color;
$input-lighter-bg-color: #330C0A;

$roomtile-name-color: $primary-fg-color;
$roomtile-selected-color: $primary-fg-color-highlight;
$roomtile-selected-bg-color: $input-lighter-bg-color;
$roomtile-focused-bg-color: $input-lighter-bg-color;

$roomheader-addroom-color: $primary-fg-color;
$roomtopic-color: $primary-fg-color;
$primary-hairline-color: $menu-border-color;

$button-bg-color: $input-lighter-bg-color;
$button-fg-color: $input-fg-color;

$event-selected-color: $input-lighter-bg-color;

$blockquote-bar-color: $primary-fg-color;
$menu-bg-color: $input-lighter-bg-color;

$widget-menu-bar-bg-color: $input-lighter-bg-color;

$dialog-background-bg-color: $primary-bg-color;

$input-border-color: $menu-border-color;

$username-variant1-color: #FF5964;
$username-variant2-color: #D4B694;
$username-variant3-color: #FF9500;
$username-variant4-color: #B08664;
$username-variant5-color: #AF9980;
$username-variant6-color: #B29AA6;
$username-variant7-color: #F4ACA5;
$username-variant8-color: #FF5230;

$h3-color: $primary-fg-color;

$neutral-badge-color: $primary-fg-color;

// used by NewThreadBanner
$received-messages-alert-fg-color: #46C65C;
$received-messages-alert-bg-color: #19361E;


$imagebody-giflabel: rgba(0, 0, 0, 0.7);
$imagebody-giflabel-border: rgba(0, 0, 0, 0.2);

.mx_BaseAvatar_image {
  filter: saturate(60%);
  opacity: 0.5;
}

.mx_BaseAvatar_tint {
  background-color: rgba(120,24,19,0.5) !important;
}

.mx_LeftPanel {
  background-color: $primary-bg-color;
  border-left: 1px solid $menu-border-color;
}

.mx_SearchBox {
  height: 28px !important;
  margin-top: 22px;
  margin-bottom: 22px;
  background-color: $input-lighter-bg-color !important;
  color: $input-lighter-fg-color !important;
}

.dark-panel {
  background-color: $primary-bg-color !important;
}

a:link {
  font-weight: 800;
}

.mx_Dialog {
    color: $primary-fg-color !important;
    border: 1px solid $primary-fg-color !important;
    border-radius: 8px;
}

.mx_Dialog button, .mx_Dialog input[type="submit"] {
    border: 1px solid $primary-bg-color !important;
    color: $accent-color !important;
    background-color: $primary-bg-color !important;
}

.mx_Dialog button.mx_Dialog_primary, .mx_Dialog  input[type="submit"].mx_Dialog_primary {
    color: $input-lighter-fg-color !important;
    background-color: $input-lighter-bg-color !important;
}

.mx_ChatInviteDialog_input {
  color: $primary-fg-color !important;
}

.mx_MemberDeviceInfo_textButton {
  color: $input-lighter-fg-color !important;
  background-color: $input-lighter-bg-color !important;
}

// Top right buttons

[data~="img/icons-settings-room.svg"], [data~="img/icons-share.svg"], [data~="img/icons-apps.svg"],
[data~="img/icons-search.svg"], [data~="img/icons-people.svg"], [data~="img/icons-files.svg"],
[data~="img/icons-notifications.svg"] {
  opacity: 0;
}

[title~="Settings"]  {
  mask: url('../../img/icons-settings-room.svg');
  background-color: $primary-fg-color;
  content: '';
  mask-repeat: no-repeat;
  mask-position: center;
  display: block;
  height: 100%;
}

[title~="Share"]  {
  mask: url('../../img/icons-share.svg');
  background-color: $primary-fg-color;
  content: '';
  mask-repeat: no-repeat;
  mask-position: center;
  display: block;
  height: 100%;
}

[title~="Manage"]  {
  mask: url('../../img/icons-apps.svg');
  background-color: $primary-fg-color;
  content: '';
  mask-repeat: no-repeat;
  mask-position: center;
  display: block;
  height: 100%;
}

[title~="Search"]  {
  mask: url('../../img/icons-search.svg');
  background-color: $primary-fg-color;
  content: '';
  mask-repeat: no-repeat;
  mask-position: center;
  display: block;
  height: 100%;
}

[aria-label~="Members"]:before  {
  mask: url('../../img/icons-people.svg');
  background-color: $primary-fg-color;
  content: '';
  mask-repeat: no-repeat;
  mask-position: center;
  display: block;
  height: 100%;
}

[aria-label~="Members"]:before  {
  mask: url('../../img/icons-people.svg');
  background-color: $primary-fg-color;
  content: '';
  mask-repeat: no-repeat;
  mask-position: center;
  display: block;
  height: 100%;
}

[aria-label~="Files"]:before  {
  mask: url('../../img/icons-files.svg');
  background-color: $primary-fg-color;
  content: '';
  mask-repeat: no-repeat;
  mask-position: center;
  display: block;
  height: 100%;
}

[aria-label~="Notifications"]:before  {
  mask: url('../../img/icons-notifications.svg');
  background-color: $primary-fg-color;
  content: '';
  mask-repeat: no-repeat;
  mask-position: center;
  display: block;
  height: 100%;
}

.mx_RightPanel_headerButton_highlight {
  border-bottom: 2px solid;
}

.mx_MemberList_invite span {
  color: $primary-fg-color !important;
  font-weight: 400 !important;
  background-image: none !important;
}

.mx_MemberList_invite span:before {
  mask: url('../../img/icon-invite-people.svg');
  background-color: $primary-fg-color;
  content: '';
  mask-repeat: no-repeat;
  mask-position: center;
  position: absolute;
  left: 24px;
  top: 0px;
  width: 32px;
  height: 100%;
}

[placeholder~="Filter"] {
  background-image: none !important;
  background-color: $input-lighter-bg-color !important;
  color: $input-lighter-fg-color !important;
}

[placeholder~="Filter"]::placeholder {
  color: $input-lighter-fg-color !important;
}

#mx_MemberList_query::before {
  mask: url('../../img/icons-search.svg');
  background-color: $primary-fg-color;
  content: '';
  mask-repeat: no-repeat;
  mask-position: center;
  position: absolute;
  left: 4px;
  top: 4px;
  width: 32px;
  height: 32px;
}

.markdown-body pre {
  background-color: $input-lighter-bg-color;
}

.mx_MessageComposer_videocall {
  position: relative;
  margin-right: 12px;
}

.mx_MessageComposer_videocall > object {
  opacity: 0;
}

.mx_MessageComposer_videocall:before {
  mask: url('../../img/icons-video.svg');
  background-color: $primary-fg-color;
  content: '';
  mask-repeat: no-repeat;
  mask-position: center;
  position: absolute;
  height: 100%;
  top: 0px;
  left: 0px;
  right: 0px;
  bottom: 0px;
  z-index: 3000;
}

.mx_MessageComposer_voicecall {
  position: relative;
}

.mx_MessageComposer_voicecall > object {
  opacity: 0;
}

.mx_MessageComposer_voicecall:before {
  mask: url('../../img/icon-call.svg');
  background-color: $primary-fg-color;
  content: '';
  mask-repeat: no-repeat;
  mask-position: center;
  position: absolute;
  height: 100%;
  top: 0px;
  left: 0px;
  right: 0px;
  bottom: 0px;
  z-index: 3000;
}

.mx_MessageComposer_upload {
  position: relative;
}

.mx_MessageComposer_upload > object {
  opacity: 0;
}

.mx_MessageComposer_upload:before {
  mask: url('../../img/icons-upload.svg');
  background-color: $primary-fg-color;
  content: '';
  mask-repeat: no-repeat;
  mask-position: center;
  position: absolute;
  height: 100%;
  top: 0px;
  left: 0px;
  right: 0px;
  bottom: 0px;
  z-index: 3000;
}

.mx_MessageComposer_stickers {
  position: relative;
}

.mx_MessageComposer_stickers > object {
  opacity: 0;
}

.mx_MessageComposer_stickers:before {
  mask: url('../../img/icons-stickers.svg');
  background-color: $primary-fg-color;
  content: '';
  mask-repeat: no-repeat;
  mask-position: center;
  position: absolute;
  height: 100%;
  top: 0px;
  left: 0px;
  right: 0px;
  bottom: 0px;
  z-index: 3000;
}

.mx_MessageComposer_formatting {
  opacity: 0.5;
  filter: sepia(100%);
  margin-right: 0px !important;
  padding-right: 8px !important;
}

.mx_RoomHeader_nametext {
  color: $primary-fg-color-highlight !important;
}
<<<<<<< HEAD

.mx_EventTile_editButton {
  opacity: 0.7;
}
=======
>>>>>>> 61f45a28
<|MERGE_RESOLUTION|>--- conflicted
+++ resolved
@@ -364,10 +364,7 @@
 .mx_RoomHeader_nametext {
   color: $primary-fg-color-highlight !important;
 }
-<<<<<<< HEAD
 
 .mx_EventTile_editButton {
   opacity: 0.7;
-}
-=======
->>>>>>> 61f45a28
+}