/*
Copyright 2015, 2016 OpenMarket Ltd
Copyright 2020-2021 The Matrix.org Foundation C.I.C.

Licensed under the Apache License, Version 2.0 (the "License");
you may not use this file except in compliance with the License.
You may obtain a copy of the License at

    http://www.apache.org/licenses/LICENSE-2.0

Unless required by applicable law or agreed to in writing, software
distributed under the License is distributed on an "AS IS" BASIS,
WITHOUT WARRANTIES OR CONDITIONS OF ANY KIND, either express or implied.
See the License for the specific language governing permissions and
limitations under the License.
*/

$left-gutter: 64px;
$hover-select-border: 4px;

.mx_EventTile:not([data-layout=bubble]) {
    max-width: 100%;
    clear: both;
    padding-top: 18px;
    font-size: $font-14px;
    position: relative;

    .mx_EventTile.mx_EventTile_info {
        padding-top: 1px;
    }

    .mx_EventTile_avatar {
        top: 14px;
        left: 8px;
        cursor: pointer;
        user-select: none;
    }

    .mx_EventTile.mx_EventTile_info .mx_EventTile_avatar {
        top: $font-6px;
        left: $left-gutter;
    }

    .mx_EventTile_continuation {
        padding-top: 0px !important;

        &.mx_EventTile_isEditing {
            padding-top: 5px !important;
            margin-top: -5px;
        }
    }

    .mx_EventTile_isEditing {
        background-color: $header-panel-bg-color;
    }

    .mx_EventTile .mx_SenderProfile {
        color: $primary-fg-color;
        font-size: $font-14px;
        display: inline-block; /* anti-zalgo, with overflow hidden */
        overflow: hidden;
        cursor: pointer;
        padding-bottom: 0px;
        padding-top: 0px;
        margin: 0px;
        /* the next three lines, along with overflow hidden, truncate long display names */
        white-space: nowrap;
        text-overflow: ellipsis;
        max-width: calc(100% - $left-gutter);
    }

    .mx_EventTile .mx_SenderProfile .mx_Flair {
        opacity: 0.7;
        margin-left: 5px;
        display: inline-block;
        vertical-align: top;
        overflow: hidden;
        user-select: none;

        img {
            vertical-align: -2px;
            margin-right: 2px;
            border-radius: 8px;
        }
    }

    .mx_EventTile_isEditing .mx_MessageTimestamp {
        visibility: hidden;
    }

    .mx_EventTile .mx_MessageTimestamp {
        display: block;
        white-space: nowrap;
        left: 0px;
        text-align: center;
        user-select: none;
    }

    .mx_EventTile_continuation .mx_EventTile_line {
        clear: both;
    }

    .mx_EventTile_line, .mx_EventTile_reply {
        position: relative;
        padding-left: $left-gutter;
        border-radius: 8px;
    }

    .mx_RoomView_timeline_rr_enabled,
    // on ELS we need the margin to allow interaction with the expand/collapse button which is normally in the RR gutter
    .mx_EventListSummary {
        .mx_EventTile_line {
            /* ideally should be 100px, but 95px gives us a max thumbnail size of 800x600, which is nice */
            margin-right: 110px;
        }
    }

    .mx_EventTile_reply {
        margin-right: 10px;
    }

    .mx_EventTile_selected > div > a > .mx_MessageTimestamp {
        left: calc(-$hover-select-border);
    }

    .mx_EventTile:hover .mx_MessageActionBar,
    .mx_EventTile.mx_EventTile_actionBarFocused .mx_MessageActionBar,
    [data-whatinput='keyboard'] .mx_EventTile:focus-within .mx_MessageActionBar,
    .mx_EventTile.focus-visible:focus-within .mx_MessageActionBar {
        visibility: visible;
    }

    /* this is used for the tile for the event which is selected via the URL.
     * TODO: ultimately we probably want some transition on here.
     */
    .mx_EventTile_selected > .mx_EventTile_line {
        border-left: $accent-color 4px solid;
        padding-left: calc($left-gutter - $hover-select-border);
        background-color: $event-selected-color;
    }

    .mx_EventTile_highlight,
    .mx_EventTile_highlight .markdown-body {
        color: $event-highlight-fg-color;

        .mx_EventTile_line {
            background-color: $event-highlight-bg-color;
        }
    }

    .mx_EventTile_info .mx_EventTile_line {
        padding-left: calc($left-gutter + 18px);
    }

    .mx_EventTile_selected.mx_EventTile_info .mx_EventTile_line {
        padding-left: calc($left-gutter + 18px - $hover-select-border);
    }

    .mx_EventTile:hover .mx_EventTile_line,
    .mx_EventTile.mx_EventTile_actionBarFocused .mx_EventTile_line,
    .mx_EventTile.focus-visible:focus-within .mx_EventTile_line {
        background-color: $event-selected-color;
    }

    .mx_EventTile_searchHighlight {
        background-color: $accent-color;
        color: $accent-fg-color;
        border-radius: 5px;
        padding-left: 2px;
        padding-right: 2px;
        cursor: pointer;
    }

    .mx_EventTile_searchHighlight a {
        background-color: $accent-color;
        color: $accent-fg-color;
    }

    .mx_EventTile_receiptSent,
    .mx_EventTile_receiptSending {
        // We don't use `position: relative` on the element because then it won't line
        // up with the other read receipts

        &::before {
            background-color: $tertiary-fg-color;
            mask-repeat: no-repeat;
            mask-position: center;
            mask-size: 14px;
            width: 14px;
            height: 14px;
            content: '';
            position: absolute;
            top: 0;
            left: 0;
            right: 0;
        }
    }
    .mx_EventTile_receiptSent::before {
        mask-image: url('$(res)/img/element-icons/circle-sent.svg');
    }
    .mx_EventTile_receiptSending::before {
        mask-image: url('$(res)/img/element-icons/circle-sending.svg');
    }

    .mx_EventTile_contextual {
        opacity: 0.4;
    }

    .mx_EventTile_msgOption {
        float: right;
        text-align: right;
        position: relative;
        width: 90px;

        /* Hack to stop the height of this pushing the messages apart.
           Replaces margin-top: -6px. This interacts better with a read
           marker being in between. Content overflows. */
        height: 1px;

        margin-right: 10px;
    }

    .mx_EventTile_msgOption a {
        text-decoration: none;
    }

    /* all the overflow-y: hidden; are to trap Zalgos -
       but they introduce an implicit overflow-x: auto.
       so make that explicitly hidden too to avoid random
       horizontal scrollbars occasionally appearing, like in
       https://github.com/vector-im/vector-web/issues/1154
        */
    .mx_EventTile_content {
        display: block;
        overflow-y: hidden;
        overflow-x: hidden;
        margin-right: 34px;
    }

    /* De-zalgoing */
    .mx_EventTile_body {
        overflow-y: hidden;
    }

    /* Spoiler stuff */
    .mx_EventTile_spoiler {
        cursor: pointer;
    }

    .mx_EventTile_spoiler_reason {
        color: $event-timestamp-color;
        font-size: $font-11px;
    }

    .mx_EventTile_spoiler_content {
        filter: blur(5px) saturate(0.1) sepia(1);
        transition-duration: 0.5s;
    }

    .mx_EventTile_spoiler.visible > .mx_EventTile_spoiler_content {
        filter: none;
    }

    .mx_EventTile_e2eIcon {
        position: absolute;
        top: 6px;
        left: 44px;
        width: 14px;
        height: 14px;
        display: block;
        bottom: 0;
        right: 0;
        opacity: 0.2;
        background-repeat: no-repeat;
        background-size: contain;

        &::before, &::after {
            content: "";
            display: block;
            position: absolute;
            top: 0;
            bottom: 0;
            left: 0;
            right: 0;
            mask-repeat: no-repeat;
            mask-position: center;
            mask-size: contain;
        }

        &::before {
            background-color: #ffffff;
            mask-image: url('$(res)/img/e2e/normal.svg');
            mask-repeat: no-repeat;
            mask-position: center;
            mask-size: 90%;
        }
    }

    .mx_EventTile_e2eIcon_undecryptable, .mx_EventTile_e2eIcon_unverified {
        &::after {
            mask-image: url('$(res)/img/e2e/warning.svg');
            background-color: $notice-primary-color;
        }
        opacity: 1;
    }

    .mx_EventTile_e2eIcon_unknown {
        &::after {
            mask-image: url('$(res)/img/e2e/warning.svg');
            background-color: $notice-primary-color;
        }
        opacity: 1;
    }

    .mx_EventTile_e2eIcon_unencrypted {
        &::after {
            mask-image: url('$(res)/img/e2e/warning.svg');
            background-color: $notice-primary-color;
        }
        opacity: 1;
    }

    .mx_EventTile_e2eIcon_unauthenticated {
        &::after {
            mask-image: url('$(res)/img/e2e/normal.svg');
            background-color: $composer-e2e-icon-color;
        }
        opacity: 1;
    }

    .mx_EventTile:hover.mx_EventTile_verified .mx_EventTile_line,
    .mx_EventTile:hover.mx_EventTile_unverified .mx_EventTile_line,
    .mx_EventTile:hover.mx_EventTile_unknown .mx_EventTile_line {
        padding-left: calc($left-gutter - $hover-select-border);
    }

    .mx_EventTile:hover.mx_EventTile_verified .mx_EventTile_line {
        border-left: $e2e-verified-color $EventTile_e2e_state_indicator_width solid;
    }

    .mx_EventTile:hover.mx_EventTile_unverified .mx_EventTile_line {
        border-left: $e2e-unverified-color $EventTile_e2e_state_indicator_width solid;
    }

    .mx_EventTile:hover.mx_EventTile_unknown .mx_EventTile_line {
        border-left: $e2e-unknown-color $EventTile_e2e_state_indicator_width solid;
    }

    .mx_EventTile:hover.mx_EventTile_verified.mx_EventTile_info .mx_EventTile_line,
    .mx_EventTile:hover.mx_EventTile_unverified.mx_EventTile_info .mx_EventTile_line,
    .mx_EventTile:hover.mx_EventTile_unknown.mx_EventTile_info .mx_EventTile_line {
        padding-left: calc($left-gutter + 18px - $hover-select-border);
    }

    /* End to end encryption stuff */
    .mx_EventTile:hover .mx_EventTile_e2eIcon {
        opacity: 1;
    }

    // Explicit relationships so that it doesn't apply to nested EventTile components (e.g in Replies)
    .mx_EventTile:hover.mx_EventTile_verified .mx_EventTile_line > a > .mx_MessageTimestamp,
    .mx_EventTile:hover.mx_EventTile_unverified .mx_EventTile_line > a > .mx_MessageTimestamp,
    .mx_EventTile:hover.mx_EventTile_unknown .mx_EventTile_line > a > .mx_MessageTimestamp {
        left: calc(-$hover-select-border);
    }

    // Explicit relationships so that it doesn't apply to nested EventTile components (e.g in Replies)
    .mx_EventTile:hover.mx_EventTile_verified .mx_EventTile_line > .mx_EventTile_e2eIcon,
    .mx_EventTile:hover.mx_EventTile_unverified .mx_EventTile_line > .mx_EventTile_e2eIcon,
    .mx_EventTile:hover.mx_EventTile_unknown .mx_EventTile_line > .mx_EventTile_e2eIcon {
        display: block;
        left: 41px;
    }

    .mx_EventTile_tileError {
        color: red;
        text-align: center;

        // Remove some of the default tile padding so that the error is centered
        margin-right: 0;
        .mx_EventTile_line {
            padding-left: 0;
            margin-right: 0;
        }

        .mx_EventTile_line span {
            padding: 4px 8px;
        }

        a {
            margin-left: 1em;
        }
    }

    .mx_MImageBody {
        margin-right: 34px;
    }
}

.mx_EventTile_bubbleContainer {
    display: grid;
    grid-template-columns: 1fr 100px;

    .mx_EventTile_line {
        margin-right: 0;
        grid-column: 1 / 3;
        // override default padding of mx_EventTile_line so that we can be centered
        padding: 0 !important;
    }

    .mx_EventTile_msgOption {
        grid-column: 2;
    }
}

.mx_EventTile_readAvatars {
    position: relative;
    display: inline-block;
    width: 14px;
    height: 14px;
    // This aligns the avatar with the last line of the
    // message. We want to move it one line up - 2.2rem
    top: -2.2rem;
    user-select: none;
    z-index: 1;
}

.mx_EventTile_readAvatars .mx_BaseAvatar {
    position: absolute;
    display: inline-block;
    height: $font-14px;
    width: $font-14px;

    will-change: left, top;
    transition:
        left var(--transition-short) ease-out,
        top var(--transition-standard) ease-out;
}

.mx_EventTile_readAvatarRemainder {
    color: $event-timestamp-color;
    font-size: $font-11px;
    position: absolute;
}

<<<<<<< HEAD
/* HACK to override line-height which is already marked important elsewhere */
.mx_EventTile_bigEmoji.mx_EventTile_bigEmoji {
    font-size: 48px !important;
    line-height: 57px !important;
=======
/* all the overflow-y: hidden; are to trap Zalgos -
   but they introduce an implicit overflow-x: auto.
   so make that explicitly hidden too to avoid random
   horizontal scrollbars occasionally appearing, like in
   https://github.com/vector-im/vector-web/issues/1154
    */
.mx_EventTile_content {
    display: block;
    overflow-y: hidden;
    overflow-x: hidden;
    margin-right: 34px;
}

/* De-zalgoing */
.mx_EventTile_body {
    overflow-y: hidden;
}

/* Spoiler stuff */
.mx_EventTile_spoiler {
    cursor: pointer;
}

.mx_EventTile_spoiler_reason {
    color: $event-timestamp-color;
    font-size: $font-11px;
}

.mx_EventTile_spoiler_content {
    filter: blur(5px) saturate(0.1) sepia(1);
    transition-duration: 0.5s;
}

.mx_EventTile_spoiler.visible > .mx_EventTile_spoiler_content {
    filter: none;
}

.mx_EventTile_e2eIcon {
    position: absolute;
    top: 6px;
    left: 44px;
    width: 14px;
    height: 14px;
    display: block;
    bottom: 0;
    right: 0;
    opacity: 0.2;
    background-repeat: no-repeat;
    background-size: contain;

    &::before, &::after {
        content: "";
        display: block;
        position: absolute;
        top: 0;
        bottom: 0;
        left: 0;
        right: 0;
        mask-repeat: no-repeat;
        mask-position: center;
        mask-size: contain;
    }

    &::before {
        background-color: #ffffff;
        mask-image: url('$(res)/img/e2e/normal.svg');
        mask-repeat: no-repeat;
        mask-position: center;
        mask-size: 80%;
    }
}

.mx_EventTile_e2eIcon_undecryptable, .mx_EventTile_e2eIcon_unverified {
    &::after {
        mask-image: url('$(res)/img/e2e/warning.svg');
        background-color: $notice-primary-color;
    }
    opacity: 1;
}

.mx_EventTile_e2eIcon_unknown {
    &::after {
        mask-image: url('$(res)/img/e2e/warning.svg');
        background-color: $notice-primary-color;
    }
    opacity: 1;
}

.mx_EventTile_e2eIcon_unencrypted {
    &::after {
        mask-image: url('$(res)/img/e2e/warning.svg');
        background-color: $notice-primary-color;
    }
    opacity: 1;
}

.mx_EventTile_e2eIcon_unauthenticated {
    &::after {
        mask-image: url('$(res)/img/e2e/normal.svg');
        background-color: $composer-e2e-icon-color;
    }
    opacity: 1;
}

.mx_EventTile_keyRequestInfo {
    font-size: $font-12px;
}

.mx_EventTile_keyRequestInfo_text {
    opacity: 0.5;
}

.mx_EventTile_keyRequestInfo_text a {
    color: $primary-fg-color;
    text-decoration: underline;
    cursor: pointer;
}

.mx_EventTile_keyRequestInfo_tooltip_contents p {
    text-align: auto;
    margin-left: 3px;
    margin-right: 3px;
}

.mx_EventTile_keyRequestInfo_tooltip_contents p:first-child {
    margin-top: 0px;
}

.mx_EventTile_keyRequestInfo_tooltip_contents p:last-child {
    margin-bottom: 0px;
}

.mx_EventTile:hover.mx_EventTile_verified .mx_EventTile_line,
.mx_EventTile:hover.mx_EventTile_unverified .mx_EventTile_line,
.mx_EventTile:hover.mx_EventTile_unknown .mx_EventTile_line {
    padding-left: calc($left-gutter - $hover-select-border);
}

.mx_EventTile:hover.mx_EventTile_verified .mx_EventTile_line {
    border-left: $e2e-verified-color $EventTile_e2e_state_indicator_width solid;
}

.mx_EventTile:hover.mx_EventTile_unverified .mx_EventTile_line {
    border-left: $e2e-unverified-color $EventTile_e2e_state_indicator_width solid;
}

.mx_EventTile:hover.mx_EventTile_unknown .mx_EventTile_line {
    border-left: $e2e-unknown-color $EventTile_e2e_state_indicator_width solid;
}

.mx_EventTile:hover.mx_EventTile_verified.mx_EventTile_info .mx_EventTile_line,
.mx_EventTile:hover.mx_EventTile_unverified.mx_EventTile_info .mx_EventTile_line,
.mx_EventTile:hover.mx_EventTile_unknown.mx_EventTile_info .mx_EventTile_line {
    padding-left: calc($left-gutter + 18px - $hover-select-border);
}

/* End to end encryption stuff */
.mx_EventTile:hover .mx_EventTile_e2eIcon {
    opacity: 1;
}

// Explicit relationships so that it doesn't apply to nested EventTile components (e.g in Replies)
.mx_EventTile:hover.mx_EventTile_verified .mx_EventTile_line > a > .mx_MessageTimestamp,
.mx_EventTile:hover.mx_EventTile_unverified .mx_EventTile_line > a > .mx_MessageTimestamp,
.mx_EventTile:hover.mx_EventTile_unknown .mx_EventTile_line > a > .mx_MessageTimestamp {
    left: calc(-$hover-select-border);
}

// Explicit relationships so that it doesn't apply to nested EventTile components (e.g in Replies)
.mx_EventTile:hover.mx_EventTile_verified .mx_EventTile_line > .mx_EventTile_e2eIcon,
.mx_EventTile:hover.mx_EventTile_unverified .mx_EventTile_line > .mx_EventTile_e2eIcon,
.mx_EventTile:hover.mx_EventTile_unknown .mx_EventTile_line > .mx_EventTile_e2eIcon {
    display: block;
    left: 41px;
>>>>>>> 29904a7f
}

.mx_EventTile_content .mx_EventTile_edited {
    user-select: none;
    font-size: $font-12px;
    color: $roomtopic-color;
    display: inline-block;
    margin-left: 9px;
    cursor: pointer;
}

/* Various markdown overrides */

.mx_EventTile_body pre {
    border: 1px solid transparent;
}

.mx_EventTile_content .markdown-body {
    font-family: inherit !important;
    white-space: normal !important;
    line-height: inherit !important;
    color: inherit; // inherit the colour from the dark or light theme by default (but not for code blocks)
    font-size: $font-14px;

    pre, code {
        font-family: $monospace-font-family !important;
        // deliberate constants as we're behind an invert filter
        color: #333;
    }

    pre {
        // have to use overlay rather than auto otherwise Linux and Windows
        // Chrome gets very confused about vertical spacing:
        // https://github.com/vector-im/vector-web/issues/754
        overflow-x: overlay;
        overflow-y: visible;
    }

    code {
        // deliberate constants as we're behind an invert filter
        background-color: #f8f8f8;
    }
}

.mx_EventTile_lineNumbers {
    float: left;
    margin: 0 0.5em 0 -1.5em;
    color: gray;
}

.mx_EventTile_lineNumber {
    text-align: right;
    display: block;
    padding-left: 1em;
}

.mx_EventTile_collapsedCodeBlock {
    max-height: 30vh;
}

.mx_EventTile:hover .mx_EventTile_body pre,
.mx_EventTile.focus-visible:focus-within .mx_EventTile_body pre {
    border: 1px solid #e5e5e5; // deliberate constant as we're behind an invert filter
}

.mx_EventTile_pre_container {
    // For correct positioning of _copyButton (See TextualBody)
    position: relative;
}

// Inserted adjacent to <pre> blocks, (See TextualBody)
.mx_EventTile_button {
    position: absolute;
    display: inline-block;
    visibility: hidden;
    cursor: pointer;
    top: 8px;
    right: 8px;
    width: 19px;
    height: 19px;
    background-color: $message-action-bar-fg-color;
}
.mx_EventTile_buttonBottom {
    top: 33px;
}
.mx_EventTile_copyButton {
    mask-image: url($copy-button-url);
}
.mx_EventTile_collapseButton {
    mask-size: 75%;
    mask-position: center;
    mask-repeat: no-repeat;
    mask-image: url($collapse-button-url);
}
.mx_EventTile_expandButton {
    mask-size: 75%;
    mask-position: center;
    mask-repeat: no-repeat;
    mask-image: url($expand-button-url);
}

.mx_EventTile_body .mx_EventTile_pre_container:focus-within .mx_EventTile_copyButton,
.mx_EventTile_body .mx_EventTile_pre_container:hover .mx_EventTile_copyButton,
.mx_EventTile_body .mx_EventTile_pre_container:focus-within .mx_EventTile_collapseButton,
.mx_EventTile_body .mx_EventTile_pre_container:hover .mx_EventTile_collapseButton,
.mx_EventTile_body .mx_EventTile_pre_container:focus-within .mx_EventTile_expandButton,
.mx_EventTile_body .mx_EventTile_pre_container:hover .mx_EventTile_expandButton {
    visibility: visible;
}

.mx_EventTile_content .markdown-body h1,
.mx_EventTile_content .markdown-body h2,
.mx_EventTile_content .markdown-body h3,
.mx_EventTile_content .markdown-body h4,
.mx_EventTile_content .markdown-body h5,
.mx_EventTile_content .markdown-body h6 {
    font-family: inherit !important;
    color: inherit;
}


/* Make h1 and h2 the same size as h3. */
.mx_EventTile_content .markdown-body h1,
.mx_EventTile_content .markdown-body h2 {
    font-size: 1.5em;
    border-bottom: none !important; // override GFM
}

.mx_EventTile_content .markdown-body a {
    color: $accent-color-alt;
}

.mx_EventTile_content .markdown-body .hljs {
    display: inline !important;
}

/*
// actually, removing the Italic TTF provides
// better results seemingly

// compensate for Nunito italics being terrible
// https://github.com/google/fonts/issues/1726
.mx_EventTile_content .markdown-body em {
    transform: skewX(-14deg);
    display: inline-block;
}
*/

/* end of overrides */


.mx_EventTile_keyRequestInfo {
    font-size: $font-12px;
}

.mx_EventTile_keyRequestInfo_text {
    opacity: 0.5;
}

.mx_EventTile_keyRequestInfo_text a {
    color: $primary-fg-color;
    text-decoration: underline;
    cursor: pointer;
}

.mx_EventTile_keyRequestInfo_tooltip_contents p {
    text-align: auto;
    margin-left: 3px;
    margin-right: 3px;
}

.mx_EventTile_keyRequestInfo_tooltip_contents p:first-child {
    margin-top: 0px;
}

.mx_EventTile_keyRequestInfo_tooltip_contents p:last-child {
    margin-bottom: 0px;
}

@media only screen and (max-width: 480px) {
    .mx_EventTile_line, .mx_EventTile_reply {
        padding-left: 0;
        margin-right: 0;
    }
    .mx_EventTile_content {
        margin-top: 10px;
        margin-right: 0;
    }
}<|MERGE_RESOLUTION|>--- conflicted
+++ resolved
@@ -287,14 +287,14 @@
             mask-size: contain;
         }
 
-        &::before {
-            background-color: #ffffff;
-            mask-image: url('$(res)/img/e2e/normal.svg');
-            mask-repeat: no-repeat;
-            mask-position: center;
-            mask-size: 90%;
-        }
-    }
+    &::before {
+        background-color: #ffffff;
+        mask-image: url('$(res)/img/e2e/normal.svg');
+        mask-repeat: no-repeat;
+        mask-position: center;
+        mask-size: 80%;
+    }
+}
 
     .mx_EventTile_e2eIcon_undecryptable, .mx_EventTile_e2eIcon_unverified {
         &::after {
@@ -443,187 +443,10 @@
     position: absolute;
 }
 
-<<<<<<< HEAD
 /* HACK to override line-height which is already marked important elsewhere */
 .mx_EventTile_bigEmoji.mx_EventTile_bigEmoji {
     font-size: 48px !important;
     line-height: 57px !important;
-=======
-/* all the overflow-y: hidden; are to trap Zalgos -
-   but they introduce an implicit overflow-x: auto.
-   so make that explicitly hidden too to avoid random
-   horizontal scrollbars occasionally appearing, like in
-   https://github.com/vector-im/vector-web/issues/1154
-    */
-.mx_EventTile_content {
-    display: block;
-    overflow-y: hidden;
-    overflow-x: hidden;
-    margin-right: 34px;
-}
-
-/* De-zalgoing */
-.mx_EventTile_body {
-    overflow-y: hidden;
-}
-
-/* Spoiler stuff */
-.mx_EventTile_spoiler {
-    cursor: pointer;
-}
-
-.mx_EventTile_spoiler_reason {
-    color: $event-timestamp-color;
-    font-size: $font-11px;
-}
-
-.mx_EventTile_spoiler_content {
-    filter: blur(5px) saturate(0.1) sepia(1);
-    transition-duration: 0.5s;
-}
-
-.mx_EventTile_spoiler.visible > .mx_EventTile_spoiler_content {
-    filter: none;
-}
-
-.mx_EventTile_e2eIcon {
-    position: absolute;
-    top: 6px;
-    left: 44px;
-    width: 14px;
-    height: 14px;
-    display: block;
-    bottom: 0;
-    right: 0;
-    opacity: 0.2;
-    background-repeat: no-repeat;
-    background-size: contain;
-
-    &::before, &::after {
-        content: "";
-        display: block;
-        position: absolute;
-        top: 0;
-        bottom: 0;
-        left: 0;
-        right: 0;
-        mask-repeat: no-repeat;
-        mask-position: center;
-        mask-size: contain;
-    }
-
-    &::before {
-        background-color: #ffffff;
-        mask-image: url('$(res)/img/e2e/normal.svg');
-        mask-repeat: no-repeat;
-        mask-position: center;
-        mask-size: 80%;
-    }
-}
-
-.mx_EventTile_e2eIcon_undecryptable, .mx_EventTile_e2eIcon_unverified {
-    &::after {
-        mask-image: url('$(res)/img/e2e/warning.svg');
-        background-color: $notice-primary-color;
-    }
-    opacity: 1;
-}
-
-.mx_EventTile_e2eIcon_unknown {
-    &::after {
-        mask-image: url('$(res)/img/e2e/warning.svg');
-        background-color: $notice-primary-color;
-    }
-    opacity: 1;
-}
-
-.mx_EventTile_e2eIcon_unencrypted {
-    &::after {
-        mask-image: url('$(res)/img/e2e/warning.svg');
-        background-color: $notice-primary-color;
-    }
-    opacity: 1;
-}
-
-.mx_EventTile_e2eIcon_unauthenticated {
-    &::after {
-        mask-image: url('$(res)/img/e2e/normal.svg');
-        background-color: $composer-e2e-icon-color;
-    }
-    opacity: 1;
-}
-
-.mx_EventTile_keyRequestInfo {
-    font-size: $font-12px;
-}
-
-.mx_EventTile_keyRequestInfo_text {
-    opacity: 0.5;
-}
-
-.mx_EventTile_keyRequestInfo_text a {
-    color: $primary-fg-color;
-    text-decoration: underline;
-    cursor: pointer;
-}
-
-.mx_EventTile_keyRequestInfo_tooltip_contents p {
-    text-align: auto;
-    margin-left: 3px;
-    margin-right: 3px;
-}
-
-.mx_EventTile_keyRequestInfo_tooltip_contents p:first-child {
-    margin-top: 0px;
-}
-
-.mx_EventTile_keyRequestInfo_tooltip_contents p:last-child {
-    margin-bottom: 0px;
-}
-
-.mx_EventTile:hover.mx_EventTile_verified .mx_EventTile_line,
-.mx_EventTile:hover.mx_EventTile_unverified .mx_EventTile_line,
-.mx_EventTile:hover.mx_EventTile_unknown .mx_EventTile_line {
-    padding-left: calc($left-gutter - $hover-select-border);
-}
-
-.mx_EventTile:hover.mx_EventTile_verified .mx_EventTile_line {
-    border-left: $e2e-verified-color $EventTile_e2e_state_indicator_width solid;
-}
-
-.mx_EventTile:hover.mx_EventTile_unverified .mx_EventTile_line {
-    border-left: $e2e-unverified-color $EventTile_e2e_state_indicator_width solid;
-}
-
-.mx_EventTile:hover.mx_EventTile_unknown .mx_EventTile_line {
-    border-left: $e2e-unknown-color $EventTile_e2e_state_indicator_width solid;
-}
-
-.mx_EventTile:hover.mx_EventTile_verified.mx_EventTile_info .mx_EventTile_line,
-.mx_EventTile:hover.mx_EventTile_unverified.mx_EventTile_info .mx_EventTile_line,
-.mx_EventTile:hover.mx_EventTile_unknown.mx_EventTile_info .mx_EventTile_line {
-    padding-left: calc($left-gutter + 18px - $hover-select-border);
-}
-
-/* End to end encryption stuff */
-.mx_EventTile:hover .mx_EventTile_e2eIcon {
-    opacity: 1;
-}
-
-// Explicit relationships so that it doesn't apply to nested EventTile components (e.g in Replies)
-.mx_EventTile:hover.mx_EventTile_verified .mx_EventTile_line > a > .mx_MessageTimestamp,
-.mx_EventTile:hover.mx_EventTile_unverified .mx_EventTile_line > a > .mx_MessageTimestamp,
-.mx_EventTile:hover.mx_EventTile_unknown .mx_EventTile_line > a > .mx_MessageTimestamp {
-    left: calc(-$hover-select-border);
-}
-
-// Explicit relationships so that it doesn't apply to nested EventTile components (e.g in Replies)
-.mx_EventTile:hover.mx_EventTile_verified .mx_EventTile_line > .mx_EventTile_e2eIcon,
-.mx_EventTile:hover.mx_EventTile_unverified .mx_EventTile_line > .mx_EventTile_e2eIcon,
-.mx_EventTile:hover.mx_EventTile_unknown .mx_EventTile_line > .mx_EventTile_e2eIcon {
-    display: block;
-    left: 41px;
->>>>>>> 29904a7f
 }
 
 .mx_EventTile_content .mx_EventTile_edited {
