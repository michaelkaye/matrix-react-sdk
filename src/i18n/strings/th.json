--- conflicted
+++ resolved
@@ -322,11 +322,7 @@
     "This is a preview of this room. Room interactions have been disabled": "นี่คือตัวอย่างของห้อง การตอบสนองภายในห้องถูกปิดใช้งาน",
     "This phone number is already in use": "หมายเลขโทรศัพท์นี้ถูกใช้งานแล้ว",
     "This room's internal ID is": "ID ภายในของห้องนี้คือ",
-<<<<<<< HEAD
     "times": "ครั้ง",
-=======
-    "times": "เวลา",
->>>>>>> ea02d884
     "%(oneUser)schanged their name": "%(oneUser)sเปลี่ยนชื่อของเขาแล้ว",
     "%(severalUsers)schanged their name %(repeats)s times": "%(severalUsers)sเปลี่ยนชื่อของพวกเขา %(repeats)s ครั้ง",
     "%(oneUser)schanged their name %(repeats)s times": "%(oneUser)sเปลี่ยนชื่อของเขา %(repeats)s ครั้ง",
@@ -334,7 +330,6 @@
     "Create new room": "สร้างห้องใหม่",
     "Room directory": "ไดเรกทอรีห้อง",
     "Start chat": "เริ่มแชท",
-<<<<<<< HEAD
     "Welcome page": "หน้าต้อนรับ",
     "Can't connect to homeserver via HTTP when an HTTPS URL is in your browser bar. Either use HTTPS or <a>enable unsafe scripts</a>.": "ไม่สามารถเชื่อมต่อไปยังเซิร์ฟเวอร์บ้านผ่านทาง HTTP ได้เนื่องจาก URL ที่อยู่บนเบราว์เซอร์เป็น HTTPS กรุณาใช้ HTTPS หรือ<a>เปิดใช้งานสคริปต์ที่ไม่ปลอดภัย</a>.",
     "%(count)s new messages.one": "มี %(count)s ข้อความใหม่",
@@ -480,7 +475,4 @@
     "Custom server": "เซิร์ฟเวอร์ที่กำหนดเอง",
     "Home server URL": "URL เซิร์ฟเวอร์บ้าน",
     "Identity server URL": "URL เซิร์ฟเวอร์ระบุตัวตน"
-=======
-    "Welcome page": "หน้าต้อนรับ"
->>>>>>> ea02d884
 }