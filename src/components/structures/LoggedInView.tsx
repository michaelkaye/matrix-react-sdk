--- conflicted
+++ resolved
@@ -65,11 +65,8 @@
 import MyGroups from "./MyGroups";
 import UserView from "./UserView";
 import GroupView from "./GroupView";
-<<<<<<< HEAD
 import BackdropPanel from "./BackdropPanel";
-=======
 import SpaceStore from "../../stores/SpaceStore";
->>>>>>> ebc7d9ee
 
 // We need to fetch each pinned message individually (if we don't already have it)
 // so each pinned message may trigger a request. Limit the number per room for sanity.
@@ -199,13 +196,9 @@
 
         this.resizer = this.createResizer();
         this.resizer.attach();
-<<<<<<< HEAD
-        this._loadResizerPreferences();
 
         OwnProfileStore.instance.on(UPDATE_EVENT, this.refreshBackgroundImage);
-=======
         this.loadResizerPreferences();
->>>>>>> ebc7d9ee
     }
 
     componentWillUnmount() {
@@ -642,16 +635,10 @@
                 >
                     <ToastContainer />
                     <div ref={this._resizeContainer} className={bodyClasses}>
-<<<<<<< HEAD
                         <BackdropPanel
                             backgroundImage={this.state.backgroundImage}
                         />
-                        { SettingsStore.getValue("feature_spaces")
-                            ? <SpacePanel />
-                            : null }
-=======
                         { SpaceStore.spacesEnabled ? <SpacePanel /> : null }
->>>>>>> ebc7d9ee
                         <LeftPanel
                             isMinimized={this.props.collapseLhs || false}
                             resizeNotifier={this.props.resizeNotifier}
