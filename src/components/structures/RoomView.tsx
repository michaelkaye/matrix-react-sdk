--- conflicted
+++ resolved
@@ -1822,12 +1822,6 @@
             />;
         } else if (showRoomUpgradeBar) {
             aux = <RoomUpgradeWarningBar room={this.state.room} recommendation={roomVersionRecommendation} />;
-<<<<<<< HEAD
-        } else if (this.state.showingPinned) {
-            aux = <PinnedEventsPanel room={this.state.room} onCancelClick={this.onPinnedClick} />;
-=======
-            hideCancel = true;
->>>>>>> abfe6d85
         } else if (myMembership !== "join") {
             // We do have a room object for this room, but we're not currently in it.
             // We may have a 3rd party invite to it.
@@ -2043,11 +2037,6 @@
                             inRoom={myMembership === 'join'}
                             onSearchClick={this.onSearchClick}
                             onSettingsClick={this.onSettingsClick}
-<<<<<<< HEAD
-                            onPinnedClick={this.onPinnedClick}
-=======
-                            onCancelClick={(aux && !hideCancel) ? this.onCancelClick : null}
->>>>>>> abfe6d85
                             onForgetClick={(myMembership === "leave") ? this.onForgetClick : null}
                             onLeaveClick={(myMembership === "join") ? this.onLeaveClick : null}
                             e2eStatus={this.state.e2eStatus}
