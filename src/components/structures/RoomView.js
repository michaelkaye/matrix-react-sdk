/*
Copyright 2015, 2016 OpenMarket Ltd
Copyright 2017 Vector Creations Ltd
Copyright 2018, 2019 New Vector Ltd
Copyright 2019 The Matrix.org Foundation C.I.C.

Licensed under the Apache License, Version 2.0 (the "License");
you may not use this file except in compliance with the License.
You may obtain a copy of the License at

    http://www.apache.org/licenses/LICENSE-2.0

Unless required by applicable law or agreed to in writing, software
distributed under the License is distributed on an "AS IS" BASIS,
WITHOUT WARRANTIES OR CONDITIONS OF ANY KIND, either express or implied.
See the License for the specific language governing permissions and
limitations under the License.
*/

// TODO: This component is enormous! There's several things which could stand-alone:
//  - Search results component
//  - Drag and drop

import shouldHideEvent from '../../shouldHideEvent';

import React, {createRef} from 'react';
import createReactClass from 'create-react-class';
import PropTypes from 'prop-types';
import classNames from 'classnames';
import { _t } from '../../languageHandler';
import {RoomPermalinkCreator} from '../../utils/permalinks/Permalinks';

import {MatrixClientPeg} from '../../MatrixClientPeg';
import ContentMessages from '../../ContentMessages';
import Modal from '../../Modal';
import * as sdk from '../../index';
import CallHandler from '../../CallHandler';
import dis from '../../dispatcher';
import Tinter from '../../Tinter';
import rate_limited_func from '../../ratelimitedfunc';
import * as ObjectUtils from '../../ObjectUtils';
import * as Rooms from '../../Rooms';
import eventSearch from '../../Searching';

import {isOnlyCtrlOrCmdKeyEvent, Key} from '../../Keyboard';

import MainSplit from './MainSplit';
import RightPanel from './RightPanel';
import RoomViewStore from '../../stores/RoomViewStore';
import RoomScrollStateStore from '../../stores/RoomScrollStateStore';
import WidgetEchoStore from '../../stores/WidgetEchoStore';
import SettingsStore, {SettingLevel} from "../../settings/SettingsStore";
import WidgetUtils from '../../utils/WidgetUtils';
import AccessibleButton from "../views/elements/AccessibleButton";
import RightPanelStore from "../../stores/RightPanelStore";
import {haveTileForEvent} from "../views/rooms/EventTile";
import RoomContext from "../../contexts/RoomContext";

const DEBUG = false;
let debuglog = function() {};

const BROWSER_SUPPORTS_SANDBOX = 'sandbox' in document.createElement('iframe');

if (DEBUG) {
    // using bind means that we get to keep useful line numbers in the console
    debuglog = console.log.bind(console);
}

export default createReactClass({
    displayName: 'RoomView',
    propTypes: {
        ConferenceHandler: PropTypes.any,

        // Called with the credentials of a registered user (if they were a ROU that
        // transitioned to PWLU)
        onRegistered: PropTypes.func,

        // An object representing a third party invite to join this room
        // Fields:
        // * inviteSignUrl (string) The URL used to join this room from an email invite
        //                          (given as part of the link in the invite email)
        // * invitedEmail (string) The email address that was invited to this room
        thirdPartyInvite: PropTypes.object,

        // Any data about the room that would normally come from the homeserver
        // but has been passed out-of-band, eg. the room name and avatar URL
        // from an email invite (a workaround for the fact that we can't
        // get this information from the HS using an email invite).
        // Fields:
        //  * name (string) The room's name
        //  * avatarUrl (string) The mxc:// avatar URL for the room
        //  * inviterName (string) The display name of the person who
        //  *                      invited us to the room
        oobData: PropTypes.object,

        // Servers the RoomView can use to try and assist joins
        viaServers: PropTypes.arrayOf(PropTypes.string),
    },

    getInitialState: function() {
        const llMembers = MatrixClientPeg.get().hasLazyLoadMembersEnabled();
        return {
            room: null,
            roomId: null,
            roomLoading: true,
            peekLoading: false,
            shouldPeek: true,

            // Media limits for uploading.
            mediaConfig: undefined,

            // used to trigger a rerender in TimelinePanel once the members are loaded,
            // so RR are rendered again (now with the members available), ...
            membersLoaded: !llMembers,
            // The event to be scrolled to initially
            initialEventId: null,
            // The offset in pixels from the event with which to scroll vertically
            initialEventPixelOffset: null,
            // Whether to highlight the event scrolled to
            isInitialEventHighlighted: null,

            forwardingEvent: null,
            numUnreadMessages: 0,
            draggingFile: false,
            searching: false,
            searchResults: null,
            callState: null,
            guestsCanJoin: false,
            canPeek: false,
            showApps: false,
            isAlone: false,
            isPeeking: false,
            showingPinned: false,
<<<<<<< HEAD
            showRightPanel: RightPanelStore.getSharedInstance().isOpenForRoom,
=======
            showReadReceipts: true,
>>>>>>> c9de12ee

            // error object, as from the matrix client/server API
            // If we failed to load information about the room,
            // store the error here.
            roomLoadError: null,

            // Have we sent a request to join the room that we're waiting to complete?
            joining: false,

            // this is true if we are fully scrolled-down, and are looking at
            // the end of the live timeline. It has the effect of hiding the
            // 'scroll to bottom' knob, among a couple of other things.
            atEndOfLiveTimeline: true,
            atEndOfLiveTimelineInit: false, // used by componentDidUpdate to avoid unnecessary checks

            showTopUnreadMessagesBar: false,

            auxPanelMaxHeight: undefined,

            statusBarVisible: false,

            // We load this later by asking the js-sdk to suggest a version for us.
            // This object is the result of Room#getRecommendedVersion()
            upgradeRecommendation: null,

            canReact: false,
            canReply: false,
        };
    },

    componentWillMount: function() {
        this.dispatcherRef = dis.register(this.onAction);
        MatrixClientPeg.get().on("Room", this.onRoom);
        MatrixClientPeg.get().on("Room.timeline", this.onRoomTimeline);
        MatrixClientPeg.get().on("Room.name", this.onRoomName);
        MatrixClientPeg.get().on("Room.accountData", this.onRoomAccountData);
        MatrixClientPeg.get().on("RoomState.events", this.onRoomStateEvents);
        MatrixClientPeg.get().on("RoomState.members", this.onRoomStateMember);
        MatrixClientPeg.get().on("Room.myMembership", this.onMyMembership);
        MatrixClientPeg.get().on("accountData", this.onAccountData);
        MatrixClientPeg.get().on("crypto.keyBackupStatus", this.onKeyBackupStatus);
        MatrixClientPeg.get().on("deviceVerificationChanged", this.onDeviceVerificationChanged);
        MatrixClientPeg.get().on("userTrustStatusChanged", this.onUserVerificationChanged);
        // Start listening for RoomViewStore updates
        this._roomStoreToken = RoomViewStore.addListener(this._onRoomViewStoreUpdate);
        this._rightPanelStoreToken = RightPanelStore.getSharedInstance().addListener(this._onRightPanelStoreUpdate);
        this._onRoomViewStoreUpdate(true);

        WidgetEchoStore.on('update', this._onWidgetEchoStoreUpdate);
        this._showReadReceiptsWatchRef = SettingsStore.watchSetting("showReadReceipts", null,
            this._onReadReceiptsChange);

        this._roomView = createRef();
        this._searchResultsPanel = createRef();
    },

    _onReadReceiptsChange: function() {
        this.setState({
            showReadReceipts: SettingsStore.getValue("showReadReceipts", this.state.roomId),
        });
    },

    _onRoomViewStoreUpdate: function(initial) {
        if (this.unmounted) {
            return;
        }

        if (!initial && this.state.roomId !== RoomViewStore.getRoomId()) {
            // RoomView explicitly does not support changing what room
            // is being viewed: instead it should just be re-mounted when
            // switching rooms. Therefore, if the room ID changes, we
            // ignore this. We either need to do this or add code to handle
            // saving the scroll position (otherwise we end up saving the
            // scroll position against the wrong room).

            // Given that doing the setState here would cause a bunch of
            // unnecessary work, we just ignore the change since we know
            // that if the current room ID has changed from what we thought
            // it was, it means we're about to be unmounted.
            return;
        }

        const roomId = RoomViewStore.getRoomId();

        const newState = {
            roomId,
            roomAlias: RoomViewStore.getRoomAlias(),
            roomLoading: RoomViewStore.isRoomLoading(),
            roomLoadError: RoomViewStore.getRoomLoadError(),
            joining: RoomViewStore.isJoining(),
            initialEventId: RoomViewStore.getInitialEventId(),
            isInitialEventHighlighted: RoomViewStore.isInitialEventHighlighted(),
            forwardingEvent: RoomViewStore.getForwardingEvent(),
            shouldPeek: RoomViewStore.shouldPeek(),
            showingPinned: SettingsStore.getValue("PinnedEvents.isOpen", roomId),
            showReadReceipts: SettingsStore.getValue("showReadReceipts", roomId),
        };

        // Temporary logging to diagnose https://github.com/vector-im/riot-web/issues/4307
        console.log(
            'RVS update:',
            newState.roomId,
            newState.roomAlias,
            'loading?', newState.roomLoading,
            'joining?', newState.joining,
            'initial?', initial,
            'shouldPeek?', newState.shouldPeek,
        );

        // NB: This does assume that the roomID will not change for the lifetime of
        // the RoomView instance
        if (initial) {
            newState.room = MatrixClientPeg.get().getRoom(newState.roomId);
            if (newState.room) {
                newState.showApps = this._shouldShowApps(newState.room);
                this._onRoomLoaded(newState.room);
            }
        }

        if (this.state.roomId === null && newState.roomId !== null) {
            // Get the scroll state for the new room

            // If an event ID wasn't specified, default to the one saved for this room
            // in the scroll state store. Assume initialEventPixelOffset should be set.
            if (!newState.initialEventId) {
                const roomScrollState = RoomScrollStateStore.getScrollState(newState.roomId);
                if (roomScrollState) {
                    newState.initialEventId = roomScrollState.focussedEvent;
                    newState.initialEventPixelOffset = roomScrollState.pixelOffset;
                }
            }
        }

        // Clear the search results when clicking a search result (which changes the
        // currently scrolled to event, this.state.initialEventId).
        if (this.state.initialEventId !== newState.initialEventId) {
            newState.searchResults = null;
        }

        this.setState(newState);
        // At this point, newState.roomId could be null (e.g. the alias might not
        // have been resolved yet) so anything called here must handle this case.

        // We pass the new state into this function for it to read: it needs to
        // observe the new state but we don't want to put it in the setState
        // callback because this would prevent the setStates from being batched,
        // ie. cause it to render RoomView twice rather than the once that is necessary.
        if (initial) {
            this._setupRoom(newState.room, newState.roomId, newState.joining, newState.shouldPeek);
        }
    },

    _getRoomId() {
        // According to `_onRoomViewStoreUpdate`, `state.roomId` can be null
        // if we have a room alias we haven't resolved yet. To work around this,
        // first we'll try the room object if it's there, and then fallback to
        // the bare room ID. (We may want to update `state.roomId` after
        // resolving aliases, so we could always trust it.)
        return this.state.room ? this.state.room.roomId : this.state.roomId;
    },

    _getPermalinkCreatorForRoom: function(room) {
        if (!this._permalinkCreators) this._permalinkCreators = {};
        if (this._permalinkCreators[room.roomId]) return this._permalinkCreators[room.roomId];

        this._permalinkCreators[room.roomId] = new RoomPermalinkCreator(room);
        if (this.state.room && room.roomId === this.state.room.roomId) {
            // We want to watch for changes in the creator for the primary room in the view, but
            // don't need to do so for search results.
            this._permalinkCreators[room.roomId].start();
        } else {
            this._permalinkCreators[room.roomId].load();
        }
        return this._permalinkCreators[room.roomId];
    },

    _stopAllPermalinkCreators: function() {
        if (!this._permalinkCreators) return;
        for (const roomId of Object.keys(this._permalinkCreators)) {
            this._permalinkCreators[roomId].stop();
        }
    },

    _onWidgetEchoStoreUpdate: function() {
        this.setState({
            showApps: this._shouldShowApps(this.state.room),
        });
    },

    _setupRoom: function(room, roomId, joining, shouldPeek) {
        // if this is an unknown room then we're in one of three states:
        // - This is a room we can peek into (search engine) (we can /peek)
        // - This is a room we can publicly join or were invited to. (we can /join)
        // - This is a room we cannot join at all. (no action can help us)
        // We can't try to /join because this may implicitly accept invites (!)
        // We can /peek though. If it fails then we present the join UI. If it
        // succeeds then great, show the preview (but we still may be able to /join!).
        // Note that peeking works by room ID and room ID only, as opposed to joining
        // which must be by alias or invite wherever possible (peeking currently does
        // not work over federation).

        // NB. We peek if we have never seen the room before (i.e. js-sdk does not know
        // about it). We don't peek in the historical case where we were joined but are
        // now not joined because the js-sdk peeking API will clobber our historical room,
        // making it impossible to indicate a newly joined room.
        if (!joining && roomId) {
            if (this.props.autoJoin) {
                this.onJoinButtonClicked();
            } else if (!room && shouldPeek) {
                console.info("Attempting to peek into room %s", roomId);
                this.setState({
                    peekLoading: true,
                    isPeeking: true, // this will change to false if peeking fails
                });
                MatrixClientPeg.get().peekInRoom(roomId).then((room) => {
                    if (this.unmounted) {
                        return;
                    }
                    this.setState({
                        room: room,
                        peekLoading: false,
                    });
                    this._onRoomLoaded(room);
                }).catch((err) => {
                    if (this.unmounted) {
                        return;
                    }

                    // Stop peeking if anything went wrong
                    this.setState({
                        isPeeking: false,
                    });

                    // This won't necessarily be a MatrixError, but we duck-type
                    // here and say if it's got an 'errcode' key with the right value,
                    // it means we can't peek.
                    if (err.errcode === "M_GUEST_ACCESS_FORBIDDEN" || err.errcode === 'M_FORBIDDEN') {
                        // This is fine: the room just isn't peekable (we assume).
                        this.setState({
                            peekLoading: false,
                        });
                    } else {
                        throw err;
                    }
                });
            } else if (room) {
                // Stop peeking because we have joined this room previously
                MatrixClientPeg.get().stopPeeking();
                this.setState({isPeeking: false});
            }
        }
    },

    _shouldShowApps: function(room) {
        if (!BROWSER_SUPPORTS_SANDBOX) return false;

        // Check if user has previously chosen to hide the app drawer for this
        // room. If so, do not show apps
        const hideWidgetDrawer = localStorage.getItem(
            room.roomId + "_hide_widget_drawer");

        if (hideWidgetDrawer === "true") {
            return false;
        }

        const widgets = WidgetEchoStore.getEchoedRoomWidgets(room.roomId, WidgetUtils.getRoomWidgets(room));

        return widgets.length > 0 || WidgetEchoStore.roomHasPendingWidgets(room.roomId, WidgetUtils.getRoomWidgets(room));
    },

    componentDidMount: function() {
        const call = this._getCallForRoom();
        const callState = call ? call.call_state : "ended";
        this.setState({
            callState: callState,
        });

        this._updateConfCallNotification();

        window.addEventListener('beforeunload', this.onPageUnload);
        if (this.props.resizeNotifier) {
            this.props.resizeNotifier.on("middlePanelResized", this.onResize);
        }
        this.onResize();

        document.addEventListener("keydown", this.onKeyDown);
    },

    shouldComponentUpdate: function(nextProps, nextState) {
        return (!ObjectUtils.shallowEqual(this.props, nextProps) ||
                !ObjectUtils.shallowEqual(this.state, nextState));
    },

    componentDidUpdate: function() {
        if (this._roomView.current) {
            const roomView = this._roomView.current;
            if (!roomView.ondrop) {
                roomView.addEventListener('drop', this.onDrop);
                roomView.addEventListener('dragover', this.onDragOver);
                roomView.addEventListener('dragleave', this.onDragLeaveOrEnd);
                roomView.addEventListener('dragend', this.onDragLeaveOrEnd);
            }
        }

        // Note: We check the ref here with a flag because componentDidMount, despite
        // documentation, does not define our messagePanel ref. It looks like our spinner
        // in render() prevents the ref from being set on first mount, so we try and
        // catch the messagePanel when it does mount. Because we only want the ref once,
        // we use a boolean flag to avoid duplicate work.
        if (this._messagePanel && !this.state.atEndOfLiveTimelineInit) {
            this.setState({
                atEndOfLiveTimelineInit: true,
                atEndOfLiveTimeline: this._messagePanel.isAtEndOfLiveTimeline(),
            });
        }
    },

    componentWillUnmount: function() {
        // set a boolean to say we've been unmounted, which any pending
        // promises can use to throw away their results.
        //
        // (We could use isMounted, but facebook have deprecated that.)
        this.unmounted = true;

        // update the scroll map before we get unmounted
        if (this.state.roomId) {
            RoomScrollStateStore.setScrollState(this.state.roomId, this._getScrollState());
        }

        // stop tracking room changes to format permalinks
        this._stopAllPermalinkCreators();

        if (this._roomView.current) {
            // disconnect the D&D event listeners from the room view. This
            // is really just for hygiene - we're going to be
            // deleted anyway, so it doesn't matter if the event listeners
            // don't get cleaned up.
            const roomView = this._roomView.current;
            roomView.removeEventListener('drop', this.onDrop);
            roomView.removeEventListener('dragover', this.onDragOver);
            roomView.removeEventListener('dragleave', this.onDragLeaveOrEnd);
            roomView.removeEventListener('dragend', this.onDragLeaveOrEnd);
        }
        dis.unregister(this.dispatcherRef);
        if (MatrixClientPeg.get()) {
            MatrixClientPeg.get().removeListener("Room", this.onRoom);
            MatrixClientPeg.get().removeListener("Room.timeline", this.onRoomTimeline);
            MatrixClientPeg.get().removeListener("Room.name", this.onRoomName);
            MatrixClientPeg.get().removeListener("Room.accountData", this.onRoomAccountData);
            MatrixClientPeg.get().removeListener("RoomState.events", this.onRoomStateEvents);
            MatrixClientPeg.get().removeListener("Room.myMembership", this.onMyMembership);
            MatrixClientPeg.get().removeListener("RoomState.members", this.onRoomStateMember);
            MatrixClientPeg.get().removeListener("accountData", this.onAccountData);
            MatrixClientPeg.get().removeListener("crypto.keyBackupStatus", this.onKeyBackupStatus);
            MatrixClientPeg.get().removeListener("deviceVerificationChanged", this.onDeviceVerificationChanged);
            MatrixClientPeg.get().removeListener("userTrustStatusChanged", this.onUserVerificationChanged);
        }

        window.removeEventListener('beforeunload', this.onPageUnload);
        if (this.props.resizeNotifier) {
            this.props.resizeNotifier.removeListener("middlePanelResized", this.onResize);
        }

        document.removeEventListener("keydown", this.onKeyDown);

        // Remove RoomStore listener
        if (this._roomStoreToken) {
            this._roomStoreToken.remove();
        }
        // Remove RightPanelStore listener
        if (this._rightPanelStoreToken) {
            this._rightPanelStoreToken.remove();
        }

        WidgetEchoStore.removeListener('update', this._onWidgetEchoStoreUpdate);

        if (this._showReadReceiptsWatchRef) {
            SettingsStore.unwatchSetting(this._showReadReceiptsWatchRef);
            this._showReadReceiptsWatchRef = null;
        }

        // cancel any pending calls to the rate_limited_funcs
        this._updateRoomMembers.cancelPendingCall();

        // no need to do this as Dir & Settings are now overlays. It just burnt CPU.
        // console.log("Tinter.tint from RoomView.unmount");
        // Tinter.tint(); // reset colourscheme
    },

    _onRightPanelStoreUpdate: function() {
        this.setState({
            showRightPanel: RightPanelStore.getSharedInstance().isOpenForRoom,
        });
    },

    onPageUnload(event) {
        if (ContentMessages.sharedInstance().getCurrentUploads().length > 0) {
            return event.returnValue =
                _t("You seem to be uploading files, are you sure you want to quit?");
        } else if (this._getCallForRoom() && this.state.callState !== 'ended') {
            return event.returnValue =
                _t("You seem to be in a call, are you sure you want to quit?");
        }
    },


    onKeyDown: function(ev) {
        let handled = false;
        const ctrlCmdOnly = isOnlyCtrlOrCmdKeyEvent(ev);

        switch (ev.key) {
            case Key.D:
                if (ctrlCmdOnly) {
                    this.onMuteAudioClick();
                    handled = true;
                }
                break;

            case Key.E:
                if (ctrlCmdOnly) {
                    this.onMuteVideoClick();
                    handled = true;
                }
                break;
        }

        if (handled) {
            ev.stopPropagation();
            ev.preventDefault();
        }
    },

    onAction: function(payload) {
        switch (payload.action) {
            case 'message_send_failed':
            case 'message_sent':
                this._checkIfAlone(this.state.room);
                break;
            case 'post_sticker_message':
              this.injectSticker(
                  payload.data.content.url,
                  payload.data.content.info,
                  payload.data.description || payload.data.name);
              break;
            case 'picture_snapshot':
                ContentMessages.sharedInstance().sendContentListToRoom(
                    [payload.file], this.state.room.roomId, MatrixClientPeg.get(),
                );
                break;
            case 'notifier_enabled':
            case 'upload_started':
            case 'upload_finished':
            case 'upload_canceled':
                this.forceUpdate();
                break;
            case 'call_state':
                // don't filter out payloads for room IDs other than props.room because
                // we may be interested in the conf 1:1 room

                if (!payload.room_id) {
                    return;
                }

                var call = this._getCallForRoom();
                var callState;

                if (call) {
                    callState = call.call_state;
                } else {
                    callState = "ended";
                }

                // possibly remove the conf call notification if we're now in
                // the conf
                this._updateConfCallNotification();

                this.setState({
                    callState: callState,
                });

                break;
            case 'appsDrawer':
                this.setState({
                    showApps: payload.show,
                });
                break;
            case 'reply_to_event':
                if (this.state.searchResults && payload.event.getRoomId() === this.state.roomId && !this.unmounted) {
                    this.onCancelSearchClick();
                }
                break;
            case 'quote':
                if (this.state.searchResults) {
                    const roomId = payload.event.getRoomId();
                    if (roomId === this.state.roomId) {
                        this.onCancelSearchClick();
                    }

                    setImmediate(() => {
                        dis.dispatch({
                            action: 'view_room',
                            room_id: roomId,
                            deferred_action: payload,
                        });
                    });
                }
                break;
        }
    },

    onRoomTimeline: function(ev, room, toStartOfTimeline, removed, data) {
        if (this.unmounted) return;

        // ignore events for other rooms
        if (!room) return;
        if (!this.state.room || room.roomId != this.state.room.roomId) return;

        // ignore events from filtered timelines
        if (data.timeline.getTimelineSet() !== room.getUnfilteredTimelineSet()) return;

        if (ev.getType() === "org.matrix.room.preview_urls") {
            this._updatePreviewUrlVisibility(room);
        }

        if (ev.getType() === "m.room.encryption") {
            this._updateE2EStatus(room);
        }

        // ignore anything but real-time updates at the end of the room:
        // updates from pagination will happen when the paginate completes.
        if (toStartOfTimeline || !data || !data.liveEvent) return;

        // no point handling anything while we're waiting for the join to finish:
        // we'll only be showing a spinner.
        if (this.state.joining) return;

        if (ev.getSender() !== MatrixClientPeg.get().credentials.userId) {
            // update unread count when scrolled up
            if (!this.state.searchResults && this.state.atEndOfLiveTimeline) {
                // no change
            } else if (!shouldHideEvent(ev)) {
                this.setState((state, props) => {
                    return {numUnreadMessages: state.numUnreadMessages + 1};
                });
            }
        }
    },

    onRoomName: function(room) {
        if (this.state.room && room.roomId == this.state.room.roomId) {
            this.forceUpdate();
        }
    },

    onRoomRecoveryReminderDontAskAgain: function() {
        // Called when the option to not ask again is set:
        // force an update to hide the recovery reminder
        this.forceUpdate();
    },

    onKeyBackupStatus() {
        // Key backup status changes affect whether the in-room recovery
        // reminder is displayed.
        this.forceUpdate();
    },

    canResetTimeline: function() {
        if (!this._messagePanel) {
            return true;
        }
        return this._messagePanel.canResetTimeline();
    },

    // called when state.room is first initialised (either at initial load,
    // after a successful peek, or after we join the room).
    _onRoomLoaded: function(room) {
        this._calculatePeekRules(room);
        this._updatePreviewUrlVisibility(room);
        this._loadMembersIfJoined(room);
        this._calculateRecommendedVersion(room);
        this._updateE2EStatus(room);
        this._updatePermissions(room);
    },

    _calculateRecommendedVersion: async function(room) {
        this.setState({
            upgradeRecommendation: await room.getRecommendedVersion(),
        });
    },

    _loadMembersIfJoined: async function(room) {
        // lazy load members if enabled
        const cli = MatrixClientPeg.get();
        if (cli.hasLazyLoadMembersEnabled()) {
            if (room && room.getMyMembership() === 'join') {
                try {
                    await room.loadMembersIfNeeded();
                    if (!this.unmounted) {
                        this.setState({membersLoaded: true});
                    }
                } catch (err) {
                    const errorMessage = `Fetching room members for ${room.roomId} failed.` +
                        " Room members will appear incomplete.";
                    console.error(errorMessage);
                    console.error(err);
                }
            }
        }
    },

    _calculatePeekRules: function(room) {
        const guestAccessEvent = room.currentState.getStateEvents("m.room.guest_access", "");
        if (guestAccessEvent && guestAccessEvent.getContent().guest_access === "can_join") {
            this.setState({
                guestsCanJoin: true,
            });
        }

        const historyVisibility = room.currentState.getStateEvents("m.room.history_visibility", "");
        if (historyVisibility && historyVisibility.getContent().history_visibility === "world_readable") {
            this.setState({
                canPeek: true,
            });
        }
    },

    _updatePreviewUrlVisibility: function({roomId}) {
        // URL Previews in E2EE rooms can be a privacy leak so use a different setting which is per-room explicit
        const key = MatrixClientPeg.get().isRoomEncrypted(roomId) ? 'urlPreviewsEnabled_e2ee' : 'urlPreviewsEnabled';
        this.setState({
            showUrlPreview: SettingsStore.getValue(key, roomId),
        });
    },

    onRoom: function(room) {
        if (!room || room.roomId !== this.state.roomId) {
            return;
        }
        this.setState({
            room: room,
        }, () => {
            this._onRoomLoaded(room);
        });
    },

    onDeviceVerificationChanged: function(userId, device) {
        const room = this.state.room;
        if (!room.currentState.getMember(userId)) {
            return;
        }
        this._updateE2EStatus(room);
    },

    onUserVerificationChanged: function(userId, _trustStatus) {
        const room = this.state.room;
        if (!room || !room.currentState.getMember(userId)) {
            return;
        }
        this._updateE2EStatus(room);
    },

    _updateE2EStatus: async function(room) {
        const cli = MatrixClientPeg.get();
        if (!cli.isRoomEncrypted(room.roomId)) {
            return;
        }
        if (!cli.isCryptoEnabled()) {
            // If crypto is not currently enabled, we aren't tracking devices at all,
            // so we don't know what the answer is. Let's error on the safe side and show
            // a warning for this case.
            this.setState({
                e2eStatus: "warning",
            });
            return;
        }
        if (!SettingsStore.isFeatureEnabled("feature_cross_signing")) {
            room.hasUnverifiedDevices().then((hasUnverifiedDevices) => {
                this.setState({
                    e2eStatus: hasUnverifiedDevices ? "warning" : "verified",
                });
            });
            debuglog("e2e check is warning/verified only as cross-signing is off");
            return;
        }

        // Duplication between here and _updateE2eStatus in RoomTile
        /* At this point, the user has encryption on and cross-signing on */
        const e2eMembers = await room.getEncryptionTargetMembers();
        const verified = [];
        const unverified = [];
        e2eMembers.map(({userId}) => userId)
            .filter((userId) => userId !== cli.getUserId())
            .forEach((userId) => {
                (cli.checkUserTrust(userId).isCrossSigningVerified() ?
                verified : unverified).push(userId)
            });

        debuglog("e2e verified", verified, "unverified", unverified);

        /* Check all verified user devices. */
        /* Don't alarm if no other users are verified  */
        const targets = (verified.length > 0) ? [...verified, cli.getUserId()] : verified;
        for (const userId of targets) {
            const devices = await cli.getStoredDevicesForUser(userId);
            const anyDeviceNotVerified = devices.some(({deviceId}) => {
                return !cli.checkDeviceTrust(userId, deviceId).isVerified();
            });
            if (anyDeviceNotVerified) {
                this.setState({
                    e2eStatus: "warning",
                });
                debuglog("e2e status set to warning as not all users trust all of their sessions." +
                         " Aborted on user", userId);
                return;
            }
        }

        this.setState({
            e2eStatus: unverified.length === 0 ? "verified" : "normal",
        });
    },

    updateTint: function() {
        const room = this.state.room;
        if (!room) return;

        console.log("Tinter.tint from updateTint");
        const colorScheme = SettingsStore.getValue("roomColor", room.roomId);
        Tinter.tint(colorScheme.primary_color, colorScheme.secondary_color);
    },

    onAccountData: function(event) {
        const type = event.getType();
        if ((type === "org.matrix.preview_urls" || type === "im.vector.web.settings") && this.state.room) {
            // non-e2ee url previews are stored in legacy event type `org.matrix.room.preview_urls`
            this._updatePreviewUrlVisibility(this.state.room);
        }
    },

    onRoomAccountData: function(event, room) {
        if (room.roomId == this.state.roomId) {
            const type = event.getType();
            if (type === "org.matrix.room.color_scheme") {
                const colorScheme = event.getContent();
                // XXX: we should validate the event
                console.log("Tinter.tint from onRoomAccountData");
                Tinter.tint(colorScheme.primary_color, colorScheme.secondary_color);
            } else if (type === "org.matrix.room.preview_urls" || type === "im.vector.web.settings") {
                // non-e2ee url previews are stored in legacy event type `org.matrix.room.preview_urls`
                this._updatePreviewUrlVisibility(room);
            }
        }
    },

    onRoomStateEvents: function(ev, state) {
        // ignore if we don't have a room yet
        if (!this.state.room || this.state.room.roomId !== state.roomId) {
            return;
        }

        this._updatePermissions(this.state.room);
    },

    onRoomStateMember: function(ev, state, member) {
        // ignore if we don't have a room yet
        if (!this.state.room) {
            return;
        }

        // ignore members in other rooms
        if (member.roomId !== this.state.room.roomId) {
            return;
        }

        this._updateRoomMembers(member);
    },

    onMyMembership: function(room, membership, oldMembership) {
        if (room.roomId === this.state.roomId) {
            this.forceUpdate();
            this._loadMembersIfJoined(room);
            this._updatePermissions(room);
        }
    },

    _updatePermissions: function(room) {
        if (room) {
            const me = MatrixClientPeg.get().getUserId();
            const canReact = room.getMyMembership() === "join" && room.currentState.maySendEvent("m.reaction", me);
            const canReply = room.maySendMessage();

            this.setState({canReact, canReply});
        }
    },

    // rate limited because a power level change will emit an event for every
    // member in the room.
    _updateRoomMembers: rate_limited_func(function(dueToMember) {
        // a member state changed in this room
        // refresh the conf call notification state
        this._updateConfCallNotification();
        this._updateDMState();

        let memberCountInfluence = 0;
        if (dueToMember && dueToMember.membership === "invite" && this.state.room.getInvitedMemberCount() === 0) {
            // A member got invited, but the room hasn't detected that change yet. Influence the member
            // count by 1 to counteract this.
            memberCountInfluence = 1;
        }
        this._checkIfAlone(this.state.room, memberCountInfluence);

        this._updateE2EStatus(this.state.room);
    }, 500),

    _checkIfAlone: function(room, countInfluence) {
        let warnedAboutLonelyRoom = false;
        if (localStorage) {
            warnedAboutLonelyRoom = localStorage.getItem('mx_user_alone_warned_' + this.state.room.roomId);
        }
        if (warnedAboutLonelyRoom) {
            if (this.state.isAlone) this.setState({isAlone: false});
            return;
        }

        let joinedOrInvitedMemberCount = room.getJoinedMemberCount() + room.getInvitedMemberCount();
        if (countInfluence) joinedOrInvitedMemberCount += countInfluence;
        this.setState({isAlone: joinedOrInvitedMemberCount === 1});
    },

    _updateConfCallNotification: function() {
        const room = this.state.room;
        if (!room || !this.props.ConferenceHandler) {
            return;
        }
        const confMember = room.getMember(
            this.props.ConferenceHandler.getConferenceUserIdForRoom(room.roomId),
        );

        if (!confMember) {
            return;
        }
        const confCall = this.props.ConferenceHandler.getConferenceCallForRoom(confMember.roomId);

        // A conf call notification should be displayed if there is an ongoing
        // conf call but this cilent isn't a part of it.
        this.setState({
            displayConfCallNotification: (
                (!confCall || confCall.call_state === "ended") &&
                confMember.membership === "join"
            ),
        });
    },

    _updateDMState() {
        const room = this.state.room;
        if (room.getMyMembership() != "join") {
            return;
        }
        const dmInviter = room.getDMInviter();
        if (dmInviter) {
            Rooms.setDMRoom(room.roomId, dmInviter);
        }
    },

    onSearchResultsFillRequest: function(backwards) {
        if (!backwards) {
            return Promise.resolve(false);
        }

        if (this.state.searchResults.next_batch) {
            debuglog("requesting more search results");
            const searchPromise = MatrixClientPeg.get().backPaginateRoomEventsSearch(
                this.state.searchResults);
            return this._handleSearchResult(searchPromise);
        } else {
            debuglog("no more search results");
            return Promise.resolve(false);
        }
    },

    onInviteButtonClick: function() {
        // call AddressPickerDialog
        dis.dispatch({
            action: 'view_invite',
            roomId: this.state.room.roomId,
        });
        this.setState({isAlone: false}); // there's a good chance they'll invite someone
    },

    onStopAloneWarningClick: function() {
        if (localStorage) {
            localStorage.setItem('mx_user_alone_warned_' + this.state.room.roomId, true);
        }
        this.setState({isAlone: false});
    },

    onJoinButtonClicked: function(ev) {
        const cli = MatrixClientPeg.get();

        // If the user is a ROU, allow them to transition to a PWLU
        if (cli && cli.isGuest()) {
            // Join this room once the user has registered and logged in
            // (If we failed to peek, we may not have a valid room object.)
            dis.dispatch({
                action: 'do_after_sync_prepared',
                deferred_action: {
                    action: 'view_room',
                    room_id: this._getRoomId(),
                },
            });

            // Don't peek whilst registering otherwise getPendingEventList complains
            // Do this by indicating our intention to join

            // XXX: ILAG is disabled for now,
            // see https://github.com/vector-im/riot-web/issues/8222
            dis.dispatch({action: 'require_registration'});
            // dis.dispatch({
            //     action: 'will_join',
            // });

            // const SetMxIdDialog = sdk.getComponent('views.dialogs.SetMxIdDialog');
            // const close = Modal.createTrackedDialog('Set MXID', '', SetMxIdDialog, {
            //     homeserverUrl: cli.getHomeserverUrl(),
            //     onFinished: (submitted, credentials) => {
            //         if (submitted) {
            //             this.props.onRegistered(credentials);
            //         } else {
            //             dis.dispatch({
            //                 action: 'cancel_after_sync_prepared',
            //             });
            //             dis.dispatch({
            //                 action: 'cancel_join',
            //             });
            //         }
            //     },
            //     onDifferentServerClicked: (ev) => {
            //         dis.dispatch({action: 'start_registration'});
            //         close();
            //     },
            //     onLoginClick: (ev) => {
            //         dis.dispatch({action: 'start_login'});
            //         close();
            //     },
            // }).close;
            // return;
        } else {
            Promise.resolve().then(() => {
                const signUrl = this.props.thirdPartyInvite ?
                    this.props.thirdPartyInvite.inviteSignUrl : undefined;
                dis.dispatch({
                    action: 'join_room',
                    opts: { inviteSignUrl: signUrl, viaServers: this.props.viaServers },
                });
                return Promise.resolve();
            });
        }

    },

    onMessageListScroll: function(ev) {
        if (this._messagePanel.isAtEndOfLiveTimeline()) {
            this.setState({
                numUnreadMessages: 0,
                atEndOfLiveTimeline: true,
            });
        } else {
            this.setState({
                atEndOfLiveTimeline: false,
            });
        }
        this._updateTopUnreadMessagesBar();
    },

    onDragOver: function(ev) {
        ev.stopPropagation();
        ev.preventDefault();

        ev.dataTransfer.dropEffect = 'none';

        const items = [...ev.dataTransfer.items];
        if (items.length >= 1) {
            const isDraggingFiles = items.every(function(item) {
                return item.kind == 'file';
            });

            if (isDraggingFiles) {
                this.setState({ draggingFile: true });
                ev.dataTransfer.dropEffect = 'copy';
            }
        }
    },

    onDrop: function(ev) {
        ev.stopPropagation();
        ev.preventDefault();
        ContentMessages.sharedInstance().sendContentListToRoom(
            ev.dataTransfer.files, this.state.room.roomId, MatrixClientPeg.get(),
        );
        this.setState({ draggingFile: false });
        dis.dispatch({action: 'focus_composer'});
    },

    onDragLeaveOrEnd: function(ev) {
        ev.stopPropagation();
        ev.preventDefault();
        this.setState({ draggingFile: false });
    },

    injectSticker: function(url, info, text) {
        if (MatrixClientPeg.get().isGuest()) {
            dis.dispatch({action: 'require_registration'});
            return;
        }

        ContentMessages.sharedInstance().sendStickerContentToRoom(url, this.state.room.roomId, info, text, MatrixClientPeg.get())
            .then(undefined, (error) => {
                if (error.name === "UnknownDeviceError") {
                    // Let the staus bar handle this
                    return;
                }
            });
    },

    onSearch: function(term, scope) {
        this.setState({
            searchTerm: term,
            searchScope: scope,
            searchResults: {},
            searchHighlights: [],
        });

        // if we already have a search panel, we need to tell it to forget
        // about its scroll state.
        if (this._searchResultsPanel.current) {
            this._searchResultsPanel.current.resetScrollState();
        }

        // make sure that we don't end up showing results from
        // an aborted search by keeping a unique id.
        //
        // todo: should cancel any previous search requests.
        this.searchId = new Date().getTime();

        let roomId;
        if (scope === "Room") roomId = this.state.room.roomId;

        debuglog("sending search request");
        const searchPromise = eventSearch(term, roomId);
        this._handleSearchResult(searchPromise);
    },

    _handleSearchResult: function(searchPromise) {
        const self = this;

        // keep a record of the current search id, so that if the search terms
        // change before we get a response, we can ignore the results.
        const localSearchId = this.searchId;

        this.setState({
            searchInProgress: true,
        });

        return searchPromise.then(function(results) {
            debuglog("search complete");
            if (self.unmounted || !self.state.searching || self.searchId != localSearchId) {
                console.error("Discarding stale search results");
                return;
            }

            // postgres on synapse returns us precise details of the strings
            // which actually got matched for highlighting.
            //
            // In either case, we want to highlight the literal search term
            // whether it was used by the search engine or not.

            let highlights = results.highlights;
            if (highlights.indexOf(self.state.searchTerm) < 0) {
                highlights = highlights.concat(self.state.searchTerm);
            }

            // For overlapping highlights,
            // favour longer (more specific) terms first
            highlights = highlights.sort(function(a, b) {
                return b.length - a.length;
            });

            self.setState({
                searchHighlights: highlights,
                searchResults: results,
            });
        }, function(error) {
            const ErrorDialog = sdk.getComponent("dialogs.ErrorDialog");
            console.error("Search failed: " + error);
            Modal.createTrackedDialog('Search failed', '', ErrorDialog, {
                title: _t("Search failed"),
                description: ((error && error.message) ? error.message : _t("Server may be unavailable, overloaded, or search timed out :(")),
            });
        }).finally(function() {
            self.setState({
                searchInProgress: false,
            });
        });
    },

    getSearchResultTiles: function() {
        const EventTile = sdk.getComponent('rooms.EventTile');
        const SearchResultTile = sdk.getComponent('rooms.SearchResultTile');
        const Spinner = sdk.getComponent("elements.Spinner");

        const cli = MatrixClientPeg.get();

        // XXX: todo: merge overlapping results somehow?
        // XXX: why doesn't searching on name work?

        const ret = [];

        if (this.state.searchInProgress) {
            ret.push(<li key="search-spinner">
                         <Spinner />
                     </li>);
        }

        if (!this.state.searchResults.next_batch) {
            if (this.state.searchResults.results.length == 0) {
                ret.push(<li key="search-top-marker">
                         <h2 className="mx_RoomView_topMarker">{ _t("No results") }</h2>
                         </li>,
                        );
            } else {
                ret.push(<li key="search-top-marker">
                         <h2 className="mx_RoomView_topMarker">{ _t("No more results") }</h2>
                         </li>,
                        );
            }
        }

        // once dynamic content in the search results load, make the scrollPanel check
        // the scroll offsets.
        const onHeightChanged = () => {
            const scrollPanel = this._searchResultsPanel.current;
            if (scrollPanel) {
                scrollPanel.checkScroll();
            }
        };

        let lastRoomId;

        for (let i = this.state.searchResults.results.length - 1; i >= 0; i--) {
            const result = this.state.searchResults.results[i];

            const mxEv = result.context.getEvent();
            const roomId = mxEv.getRoomId();
            const room = cli.getRoom(roomId);

            if (!haveTileForEvent(mxEv)) {
                // XXX: can this ever happen? It will make the result count
                // not match the displayed count.
                continue;
            }

            if (this.state.searchScope === 'All') {
                if (roomId != lastRoomId) {

                    // XXX: if we've left the room, we might not know about
                    // it. We should tell the js sdk to go and find out about
                    // it. But that's not an issue currently, as synapse only
                    // returns results for rooms we're joined to.
                    const roomName = room ? room.name : _t("Unknown room %(roomId)s", { roomId: roomId });

                    ret.push(<li key={mxEv.getId() + "-room"}>
                                 <h2>{ _t("Room") }: { roomName }</h2>
                             </li>);
                    lastRoomId = roomId;
                }
            }

            const resultLink = "#/room/"+roomId+"/"+mxEv.getId();

            ret.push(<SearchResultTile key={mxEv.getId()}
                     searchResult={result}
                     searchHighlights={this.state.searchHighlights}
                     resultLink={resultLink}
                     permalinkCreator={this._getPermalinkCreatorForRoom(room)}
                     onHeightChanged={onHeightChanged} />);
        }
        return ret;
    },

    onPinnedClick: function() {
        const nowShowingPinned = !this.state.showingPinned;
        const roomId = this.state.room.roomId;
        this.setState({showingPinned: nowShowingPinned, searching: false});
        SettingsStore.setValue("PinnedEvents.isOpen", roomId, SettingLevel.ROOM_DEVICE, nowShowingPinned);
    },

    onSettingsClick: function() {
        dis.dispatch({ action: 'open_room_settings' });
    },

    onCancelClick: function() {
        console.log("updateTint from onCancelClick");
        this.updateTint();
        if (this.state.forwardingEvent) {
            dis.dispatch({
                action: 'forward_event',
                event: null,
            });
        }
        dis.dispatch({action: 'focus_composer'});
    },

    onLeaveClick: function() {
        dis.dispatch({
            action: 'leave_room',
            room_id: this.state.room.roomId,
        });
    },

    onForgetClick: function() {
        MatrixClientPeg.get().forget(this.state.room.roomId).then(function() {
            dis.dispatch({ action: 'view_next_room' });
        }, function(err) {
            const errCode = err.errcode || _t("unknown error code");
            const ErrorDialog = sdk.getComponent("dialogs.ErrorDialog");
            Modal.createTrackedDialog('Failed to forget room', '', ErrorDialog, {
                title: _t("Error"),
                description: _t("Failed to forget room %(errCode)s", { errCode: errCode }),
            });
        });
    },

    onRejectButtonClicked: function(ev) {
        const self = this;
        this.setState({
            rejecting: true,
        });
        MatrixClientPeg.get().leave(this.state.roomId).then(function() {
            dis.dispatch({ action: 'view_next_room' });
            self.setState({
                rejecting: false,
            });
        }, function(error) {
            console.error("Failed to reject invite: %s", error);

            const msg = error.message ? error.message : JSON.stringify(error);
            const ErrorDialog = sdk.getComponent("dialogs.ErrorDialog");
            Modal.createTrackedDialog('Failed to reject invite', '', ErrorDialog, {
                title: _t("Failed to reject invite"),
                description: msg,
            });

            self.setState({
                rejecting: false,
                rejectError: error,
            });
        });
    },

    onRejectAndIgnoreClick: async function() {
        this.setState({
            rejecting: true,
        });

        const cli = MatrixClientPeg.get();
        try {
            const myMember = this.state.room.getMember(cli.getUserId());
            const inviteEvent = myMember.events.member;
            const ignoredUsers = MatrixClientPeg.get().getIgnoredUsers();
            ignoredUsers.push(inviteEvent.getSender()); // de-duped internally in the js-sdk
            await cli.setIgnoredUsers(ignoredUsers);

            await cli.leave(this.state.roomId);
            dis.dispatch({ action: 'view_next_room' });
            this.setState({
                rejecting: false,
            });
        } catch (error) {
            console.error("Failed to reject invite: %s", error);

            const msg = error.message ? error.message : JSON.stringify(error);
            const ErrorDialog = sdk.getComponent("dialogs.ErrorDialog");
            Modal.createTrackedDialog('Failed to reject invite', '', ErrorDialog, {
                title: _t("Failed to reject invite"),
                description: msg,
            });

            self.setState({
                rejecting: false,
                rejectError: error,
            });
        }
    },

    onRejectThreepidInviteButtonClicked: function(ev) {
        // We can reject 3pid invites in the same way that we accept them,
        // using /leave rather than /join. In the short term though, we
        // just ignore them.
        // https://github.com/vector-im/vector-web/issues/1134
        dis.dispatch({
            action: 'view_room_directory',
        });
    },

    onSearchClick: function() {
        this.setState({
            searching: !this.state.searching,
            showingPinned: false,
        });
    },

    onCancelSearchClick: function() {
        this.setState({
            searching: false,
            searchResults: null,
        });
    },

    // jump down to the bottom of this room, where new events are arriving
    jumpToLiveTimeline: function() {
        this._messagePanel.jumpToLiveTimeline();
        dis.dispatch({action: 'focus_composer'});
    },

    // jump up to wherever our read marker is
    jumpToReadMarker: function() {
        this._messagePanel.jumpToReadMarker();
    },

    // update the read marker to match the read-receipt
    forgetReadMarker: function(ev) {
        ev.stopPropagation();
        this._messagePanel.forgetReadMarker();
    },

    // decide whether or not the top 'unread messages' bar should be shown
    _updateTopUnreadMessagesBar: function() {
        if (!this._messagePanel) {
            return;
        }

        const showBar = this._messagePanel.canJumpToReadMarker();
        if (this.state.showTopUnreadMessagesBar != showBar) {
            this.setState({showTopUnreadMessagesBar: showBar});
        }
    },

    // get the current scroll position of the room, so that it can be
    // restored when we switch back to it.
    //
    _getScrollState: function() {
        const messagePanel = this._messagePanel;
        if (!messagePanel) return null;

        // if we're following the live timeline, we want to return null; that
        // means that, if we switch back, we will jump to the read-up-to mark.
        //
        // That should be more intuitive than slavishly preserving the current
        // scroll state, in the case where the room advances in the meantime
        // (particularly in the case that the user reads some stuff on another
        // device).
        //
        if (this.state.atEndOfLiveTimeline) {
            return null;
        }

        const scrollState = messagePanel.getScrollState();

        // getScrollState on TimelinePanel *may* return null, so guard against that
        if (!scrollState || scrollState.stuckAtBottom) {
            // we don't really expect to be in this state, but it will
            // occasionally happen when no scroll state has been set on the
            // messagePanel (ie, we didn't have an initial event (so it's
            // probably a new room), there has been no user-initiated scroll, and
            // no read-receipts have arrived to update the scroll position).
            //
            // Return null, which will cause us to scroll to last unread on
            // reload.
            return null;
        }

        return {
            focussedEvent: scrollState.trackedScrollToken,
            pixelOffset: scrollState.pixelOffset,
        };
    },

    onResize: function() {
        // It seems flexbox doesn't give us a way to constrain the auxPanel height to have
        // a minimum of the height of the video element, whilst also capping it from pushing out the page
        // so we have to do it via JS instead.  In this implementation we cap the height by putting
        // a maxHeight on the underlying remote video tag.

        // header + footer + status + give us at least 120px of scrollback at all times.
        let auxPanelMaxHeight = window.innerHeight -
                (83 + // height of RoomHeader
                 36 + // height of the status area
                 72 + // minimum height of the message compmoser
                 120); // amount of desired scrollback

        // XXX: this is a bit of a hack and might possibly cause the video to push out the page anyway
        // but it's better than the video going missing entirely
        if (auxPanelMaxHeight < 50) auxPanelMaxHeight = 50;

        this.setState({auxPanelMaxHeight: auxPanelMaxHeight});
    },

    onFullscreenClick: function() {
        dis.dispatch({
            action: 'video_fullscreen',
            fullscreen: true,
        }, true);
    },

    onMuteAudioClick: function() {
        const call = this._getCallForRoom();
        if (!call) {
            return;
        }
        const newState = !call.isMicrophoneMuted();
        call.setMicrophoneMuted(newState);
        this.forceUpdate(); // TODO: just update the voip buttons
    },

    onMuteVideoClick: function() {
        const call = this._getCallForRoom();
        if (!call) {
            return;
        }
        const newState = !call.isLocalVideoMuted();
        call.setLocalVideoMuted(newState);
        this.forceUpdate(); // TODO: just update the voip buttons
    },

    onStatusBarVisible: function() {
        if (this.unmounted) return;
        this.setState({
            statusBarVisible: true,
        });
    },

    onStatusBarHidden: function() {
        // This is currently not desired as it is annoying if it keeps expanding and collapsing
        if (this.unmounted) return;
        this.setState({
            statusBarVisible: false,
        });
    },

    /**
     * called by the parent component when PageUp/Down/etc is pressed.
     *
     * We pass it down to the scroll panel.
     */
    handleScrollKey: function(ev) {
        let panel;
        if (this._searchResultsPanel.current) {
            panel = this._searchResultsPanel.current;
        } else if (this._messagePanel) {
            panel = this._messagePanel;
        }

        if (panel) {
            panel.handleScrollKey(ev);
        }
    },

    /**
     * get any current call for this room
     */
    _getCallForRoom: function() {
        if (!this.state.room) {
            return null;
        }
        return CallHandler.getCallForRoom(this.state.room.roomId);
    },

    // this has to be a proper method rather than an unnamed function,
    // otherwise react calls it with null on each update.
    _gatherTimelinePanelRef: function(r) {
        this._messagePanel = r;
        if (r) {
            console.log("updateTint from RoomView._gatherTimelinePanelRef");
            this.updateTint();
        }
    },

    _getOldRoom: function() {
        const createEvent = this.state.room.currentState.getStateEvents("m.room.create", "");
        if (!createEvent || !createEvent.getContent()['predecessor']) return null;

        return MatrixClientPeg.get().getRoom(createEvent.getContent()['predecessor']['room_id']);
    },

    _getHiddenHighlightCount: function() {
        const oldRoom = this._getOldRoom();
        if (!oldRoom) return 0;
        return oldRoom.getUnreadNotificationCount('highlight');
    },

    _onHiddenHighlightsClick: function() {
        const oldRoom = this._getOldRoom();
        if (!oldRoom) return;
        dis.dispatch({action: "view_room", room_id: oldRoom.roomId});
    },

    render: function() {
        const RoomHeader = sdk.getComponent('rooms.RoomHeader');
        const ForwardMessage = sdk.getComponent("rooms.ForwardMessage");
        const AuxPanel = sdk.getComponent("rooms.AuxPanel");
        const SearchBar = sdk.getComponent("rooms.SearchBar");
        const PinnedEventsPanel = sdk.getComponent("rooms.PinnedEventsPanel");
        const ScrollPanel = sdk.getComponent("structures.ScrollPanel");
        const TintableSvg = sdk.getComponent("elements.TintableSvg");
        const RoomPreviewBar = sdk.getComponent("rooms.RoomPreviewBar");
        const TimelinePanel = sdk.getComponent("structures.TimelinePanel");
        const RoomUpgradeWarningBar = sdk.getComponent("rooms.RoomUpgradeWarningBar");
        const RoomRecoveryReminder = sdk.getComponent("rooms.RoomRecoveryReminder");
        const ErrorBoundary = sdk.getComponent("elements.ErrorBoundary");

        if (!this.state.room) {
            const loading = this.state.roomLoading || this.state.peekLoading;
            if (loading) {
                return (
                    <div className="mx_RoomView">
                        <ErrorBoundary>
                            <RoomPreviewBar
                                canPreview={false}
                                previewLoading={this.state.peekLoading}
                                error={this.state.roomLoadError}
                                loading={loading}
                                joining={this.state.joining}
                                oobData={this.props.oobData}
                            />
                        </ErrorBoundary>
                    </div>
                );
            } else {
                var inviterName = undefined;
                if (this.props.oobData) {
                    inviterName = this.props.oobData.inviterName;
                }
                var invitedEmail = undefined;
                if (this.props.thirdPartyInvite) {
                    invitedEmail = this.props.thirdPartyInvite.invitedEmail;
                }

                // We have no room object for this room, only the ID.
                // We've got to this room by following a link, possibly a third party invite.
                const roomAlias = this.state.roomAlias;
                return (
                    <div className="mx_RoomView">
                        <ErrorBoundary>
                            <RoomPreviewBar onJoinClick={this.onJoinButtonClicked}
                                onForgetClick={this.onForgetClick}
                                onRejectClick={this.onRejectThreepidInviteButtonClicked}
                                canPreview={false} error={this.state.roomLoadError}
                                roomAlias={roomAlias}
                                joining={this.state.joining}
                                inviterName={inviterName}
                                invitedEmail={invitedEmail}
                                oobData={this.props.oobData}
                                signUrl={this.props.thirdPartyInvite ? this.props.thirdPartyInvite.inviteSignUrl : null}
                                room={this.state.room}
                            />
                        </ErrorBoundary>
                    </div>
                );
            }
        }

        const myMembership = this.state.room.getMyMembership();
        if (myMembership == 'invite') {
            if (this.state.joining || this.state.rejecting) {
                return (
                    <ErrorBoundary>
                        <RoomPreviewBar
                            canPreview={false}
                            error={this.state.roomLoadError}
                            joining={this.state.joining}
                            rejecting={this.state.rejecting}
                        />
                    </ErrorBoundary>
                );
            } else {
                const myUserId = MatrixClientPeg.get().credentials.userId;
                const myMember = this.state.room.getMember(myUserId);
                const inviteEvent = myMember.events.member;
                var inviterName = inviteEvent.sender ? inviteEvent.sender.name : inviteEvent.getSender();

                // We deliberately don't try to peek into invites, even if we have permission to peek
                // as they could be a spam vector.
                // XXX: in future we could give the option of a 'Preview' button which lets them view anyway.

                // We have a regular invite for this room.
                return (
                    <div className="mx_RoomView">
                        <ErrorBoundary>
                            <RoomPreviewBar
                                onJoinClick={this.onJoinButtonClicked}
                                onForgetClick={this.onForgetClick}
                                onRejectClick={this.onRejectButtonClicked}
                                onRejectAndIgnoreClick={this.onRejectAndIgnoreClick}
                                inviterName={inviterName}
                                canPreview={false}
                                joining={this.state.joining}
                                room={this.state.room}
                            />
                        </ErrorBoundary>
                    </div>
                );
            }
        }

        // We have successfully loaded this room, and are not previewing.
        // Display the "normal" room view.

        const call = this._getCallForRoom();
        let inCall = false;
        if (call && (this.state.callState !== 'ended' && this.state.callState !== 'ringing')) {
            inCall = true;
        }

        const scrollheader_classes = classNames({
            mx_RoomView_scrollheader: true,
        });

        let statusBar;
        let isStatusAreaExpanded = true;

        if (ContentMessages.sharedInstance().getCurrentUploads().length > 0) {
            const UploadBar = sdk.getComponent('structures.UploadBar');
            statusBar = <UploadBar room={this.state.room} />;
        } else if (!this.state.searchResults) {
            const RoomStatusBar = sdk.getComponent('structures.RoomStatusBar');
            isStatusAreaExpanded = this.state.statusBarVisible;
            statusBar = <RoomStatusBar
                room={this.state.room}
                sentMessageAndIsAlone={this.state.isAlone}
                hasActiveCall={inCall}
                isPeeking={myMembership !== "join"}
                onInviteClick={this.onInviteButtonClick}
                onStopWarningClick={this.onStopAloneWarningClick}
                onVisible={this.onStatusBarVisible}
                onHidden={this.onStatusBarHidden}
            />;
        }

        const roomVersionRecommendation = this.state.upgradeRecommendation;
        const showRoomUpgradeBar = (
            roomVersionRecommendation &&
            roomVersionRecommendation.needsUpgrade &&
            this.state.room.userMayUpgradeRoom(MatrixClientPeg.get().credentials.userId)
        );

        const showRoomRecoveryReminder = (
            SettingsStore.getValue("showRoomRecoveryReminder") &&
            MatrixClientPeg.get().isRoomEncrypted(this.state.room.roomId) &&
            !MatrixClientPeg.get().getKeyBackupEnabled()
        );

        const hiddenHighlightCount = this._getHiddenHighlightCount();

        let aux = null;
        let previewBar;
        let hideCancel = false;
        let forceHideRightPanel = false;
        if (this.state.forwardingEvent !== null) {
            aux = <ForwardMessage onCancelClick={this.onCancelClick} />;
        } else if (this.state.searching) {
            hideCancel = true; // has own cancel
            aux = <SearchBar searchInProgress={this.state.searchInProgress} onCancelClick={this.onCancelSearchClick} onSearch={this.onSearch} />;
        } else if (showRoomUpgradeBar) {
            aux = <RoomUpgradeWarningBar room={this.state.room} recommendation={roomVersionRecommendation} />;
            hideCancel = true;
        } else if (showRoomRecoveryReminder) {
            aux = <RoomRecoveryReminder onDontAskAgainSet={this.onRoomRecoveryReminderDontAskAgain} />;
            hideCancel = true;
        } else if (this.state.showingPinned) {
            hideCancel = true; // has own cancel
            aux = <PinnedEventsPanel room={this.state.room} onCancelClick={this.onPinnedClick} />;
        } else if (myMembership !== "join") {
            // We do have a room object for this room, but we're not currently in it.
            // We may have a 3rd party invite to it.
            var inviterName = undefined;
            if (this.props.oobData) {
                inviterName = this.props.oobData.inviterName;
            }
            var invitedEmail = undefined;
            if (this.props.thirdPartyInvite) {
                invitedEmail = this.props.thirdPartyInvite.invitedEmail;
            }
            hideCancel = true;
            previewBar = (
                <RoomPreviewBar onJoinClick={this.onJoinButtonClicked}
                                onForgetClick={this.onForgetClick}
                                onRejectClick={this.onRejectThreepidInviteButtonClicked}
                                joining={this.state.joining}
                                inviterName={inviterName}
                                invitedEmail={invitedEmail}
                                oobData={this.props.oobData}
                                canPreview={this.state.canPeek}
                                room={this.state.room}
                />
            );
            if (!this.state.canPeek) {
                return (
                    <div className="mx_RoomView">
                        { previewBar }
                    </div>
                );
            } else {
                forceHideRightPanel = true;
            }
        } else if (hiddenHighlightCount > 0) {
            aux = (
                <AccessibleButton element="div" className="mx_RoomView_auxPanel_hiddenHighlights"
                                  onClick={this._onHiddenHighlightsClick}>
                    {_t(
                        "You have %(count)s unread notifications in a prior version of this room.",
                        {count: hiddenHighlightCount},
                    )}
                </AccessibleButton>
            );
        }

        const auxPanel = (
            <AuxPanel room={this.state.room}
              fullHeight={false}
              userId={MatrixClientPeg.get().credentials.userId}
              conferenceHandler={this.props.ConferenceHandler}
              draggingFile={this.state.draggingFile}
              displayConfCallNotification={this.state.displayConfCallNotification}
              maxHeight={this.state.auxPanelMaxHeight}
              showApps={this.state.showApps}
              hideAppsDrawer={false} >
                { aux }
            </AuxPanel>
        );

        let messageComposer; let searchInfo;
        const canSpeak = (
            // joined and not showing search results
            myMembership === 'join' && !this.state.searchResults
        );
        if (canSpeak) {
            const MessageComposer = sdk.getComponent('rooms.MessageComposer');
            messageComposer =
                <MessageComposer
                    room={this.state.room}
                    callState={this.state.callState}
                    disabled={this.props.disabled}
                    showApps={this.state.showApps}
                    e2eStatus={this.state.e2eStatus}
                    permalinkCreator={this._getPermalinkCreatorForRoom(this.state.room)}
                />;
        }

        // TODO: Why aren't we storing the term/scope/count in this format
        // in this.state if this is what RoomHeader desires?
        if (this.state.searchResults) {
            searchInfo = {
                searchTerm: this.state.searchTerm,
                searchScope: this.state.searchScope,
                searchCount: this.state.searchResults.count,
            };
        }

        if (inCall) {
            let zoomButton; let voiceMuteButton; let videoMuteButton;

            if (call.type === "video") {
                zoomButton = (
                    <div className="mx_RoomView_voipButton" onClick={this.onFullscreenClick} title={_t("Fill screen")}>
                        <TintableSvg src={require("../../../res/img/fullscreen.svg")} width="29" height="22" style={{ marginTop: 1, marginRight: 4 }} />
                    </div>
                );

                videoMuteButton =
                    <div className="mx_RoomView_voipButton" onClick={this.onMuteVideoClick}>
                        <TintableSvg src={call.isLocalVideoMuted() ? require("../../../res/img/video-unmute.svg") : require("../../../res/img/video-mute.svg")}
                             alt={call.isLocalVideoMuted() ? _t("Click to unmute video") : _t("Click to mute video")}
                             width="31" height="27" />
                    </div>;
            }
            voiceMuteButton =
                <div className="mx_RoomView_voipButton" onClick={this.onMuteAudioClick}>
                    <TintableSvg src={call.isMicrophoneMuted() ? require("../../../res/img/voice-unmute.svg") : require("../../../res/img/voice-mute.svg")}
                         alt={call.isMicrophoneMuted() ? _t("Click to unmute audio") : _t("Click to mute audio")}
                         width="21" height="26" />
                </div>;

            // wrap the existing status bar into a 'callStatusBar' which adds more knobs.
            statusBar =
                <div className="mx_RoomView_callStatusBar">
                    { voiceMuteButton }
                    { videoMuteButton }
                    { zoomButton }
                    { statusBar }
                    <TintableSvg className="mx_RoomView_voipChevron" src={require("../../../res/img/voip-chevron.svg")} width="22" height="17" />
                </div>;
        }

        // if we have search results, we keep the messagepanel (so that it preserves its
        // scroll state), but hide it.
        let searchResultsPanel;
        let hideMessagePanel = false;

        if (this.state.searchResults) {
            // show searching spinner
            if (this.state.searchResults.results === undefined) {
                searchResultsPanel = (<div className="mx_RoomView_messagePanel mx_RoomView_messagePanelSearchSpinner" />);
            } else {
                searchResultsPanel = (
                    <ScrollPanel ref={this._searchResultsPanel}
                        className="mx_RoomView_messagePanel mx_RoomView_searchResultsPanel"
                        onFillRequest={this.onSearchResultsFillRequest}
                        resizeNotifier={this.props.resizeNotifier}
                    >
                        <li className={scrollheader_classes}></li>
                        { this.getSearchResultTiles() }
                    </ScrollPanel>
                );
            }
            hideMessagePanel = true;
        }

        const shouldHighlight = this.state.isInitialEventHighlighted;
        let highlightedEventId = null;
        if (this.state.forwardingEvent) {
            highlightedEventId = this.state.forwardingEvent.getId();
        } else if (shouldHighlight) {
            highlightedEventId = this.state.initialEventId;
        }

        // console.info("ShowUrlPreview for %s is %s", this.state.room.roomId, this.state.showUrlPreview);
        const messagePanel = (
            <TimelinePanel
                ref={this._gatherTimelinePanelRef}
                timelineSet={this.state.room.getUnfilteredTimelineSet()}
                showReadReceipts={this.state.showReadReceipts}
                manageReadReceipts={!this.state.isPeeking}
                manageReadMarkers={!this.state.isPeeking}
                hidden={hideMessagePanel}
                highlightedEventId={highlightedEventId}
                eventId={this.state.initialEventId}
                eventPixelOffset={this.state.initialEventPixelOffset}
                onScroll={this.onMessageListScroll}
                onReadMarkerUpdated={this._updateTopUnreadMessagesBar}
                showUrlPreview = {this.state.showUrlPreview}
                className="mx_RoomView_messagePanel"
                membersLoaded={this.state.membersLoaded}
                permalinkCreator={this._getPermalinkCreatorForRoom(this.state.room)}
                resizeNotifier={this.props.resizeNotifier}
                showReactions={true}
            />);

        let topUnreadMessagesBar = null;
        // Do not show TopUnreadMessagesBar if we have search results showing, it makes no sense
        if (this.state.showTopUnreadMessagesBar && !this.state.searchResults) {
            const TopUnreadMessagesBar = sdk.getComponent('rooms.TopUnreadMessagesBar');
            topUnreadMessagesBar = (<TopUnreadMessagesBar
                                       onScrollUpClick={this.jumpToReadMarker}
                                       onCloseClick={this.forgetReadMarker}
                                    />);
        }
        let jumpToBottom;
        // Do not show JumpToBottomButton if we have search results showing, it makes no sense
        if (!this.state.atEndOfLiveTimeline && !this.state.searchResults) {
            const JumpToBottomButton = sdk.getComponent('rooms.JumpToBottomButton');
            jumpToBottom = (<JumpToBottomButton
                numUnreadMessages={this.state.numUnreadMessages}
                onScrollToBottomClick={this.jumpToLiveTimeline}
            />);
        }
        const statusBarAreaClass = classNames(
            "mx_RoomView_statusArea",
            {
                "mx_RoomView_statusArea_expanded": isStatusAreaExpanded,
            },
        );

        const fadableSectionClasses = classNames(
            "mx_RoomView_body", "mx_fadable",
            {
                "mx_fadable_faded": this.props.disabled,
            },
        );

        const showRightPanel = !forceHideRightPanel && this.state.room && this.state.showRightPanel;
        const rightPanel = showRightPanel
            ? <RightPanel roomId={this.state.room.roomId} resizeNotifier={this.props.resizeNotifier} />
            : null;

        const timelineClasses = classNames("mx_RoomView_timeline", {
            mx_RoomView_timeline_rr_enabled: this.state.showReadReceipts,
        });

        return (
            <RoomContext.Provider value={this.state}>
                <main className={"mx_RoomView" + (inCall ? " mx_RoomView_inCall" : "")} ref={this._roomView}>
                    <ErrorBoundary>
                        <RoomHeader
                            room={this.state.room}
                            searchInfo={searchInfo}
                            oobData={this.props.oobData}
                            inRoom={myMembership === 'join'}
                            onSearchClick={this.onSearchClick}
                            onSettingsClick={this.onSettingsClick}
                            onPinnedClick={this.onPinnedClick}
                            onCancelClick={(aux && !hideCancel) ? this.onCancelClick : null}
                            onForgetClick={(myMembership === "leave") ? this.onForgetClick : null}
                            onLeaveClick={(myMembership === "join") ? this.onLeaveClick : null}
                            e2eStatus={this.state.e2eStatus}
                        />
                        <MainSplit
                            panel={rightPanel}
                            resizeNotifier={this.props.resizeNotifier}
                        >
                            <div className={fadableSectionClasses}>
                                {auxPanel}
                                <div className={timelineClasses}>
                                    {topUnreadMessagesBar}
                                    {jumpToBottom}
                                    {messagePanel}
                                    {searchResultsPanel}
                                </div>
                                <div className={statusBarAreaClass}>
                                    <div className="mx_RoomView_statusAreaBox">
                                        <div className="mx_RoomView_statusAreaBox_line" />
                                        {statusBar}
                                    </div>
                                </div>
                                {previewBar}
                                {messageComposer}
                            </div>
                        </MainSplit>
                    </ErrorBoundary>
                </main>
            </RoomContext.Provider>
        );
    },
});<|MERGE_RESOLUTION|>--- conflicted
+++ resolved
@@ -131,11 +131,8 @@
             isAlone: false,
             isPeeking: false,
             showingPinned: false,
-<<<<<<< HEAD
+            showReadReceipts: true,
             showRightPanel: RightPanelStore.getSharedInstance().isOpenForRoom,
-=======
-            showReadReceipts: true,
->>>>>>> c9de12ee
 
             // error object, as from the matrix client/server API
             // If we failed to load information about the room,
