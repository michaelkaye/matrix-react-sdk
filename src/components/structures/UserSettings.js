--- conflicted
+++ resolved
@@ -81,12 +81,9 @@
     { id: "VideoView.flipVideoHorizontally" },
     { id: "TagPanel.disableTagPanel" },
     { id: "enableWidgetScreenshots" },
-<<<<<<< HEAD
+    { id: "RoomSubList.showEmpty" },
     { id: "pinMentionedRooms" },
     { id: "pinUnreadRooms" },
-=======
-    { id: "RoomSubList.showEmpty" },
->>>>>>> 5085fd17
 ];
 
 // These settings must be defined in SettingsStore
