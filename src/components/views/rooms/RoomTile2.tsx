/*
Copyright 2015, 2016 OpenMarket Ltd
Copyright 2017 New Vector Ltd
Copyright 2018 Michael Telatynski <7t3chguy@gmail.com>
Copyright 2019, 2020 The Matrix.org Foundation C.I.C.

Licensed under the Apache License, Version 2.0 (the "License");
you may not use this file except in compliance with the License.
You may obtain a copy of the License at

    http://www.apache.org/licenses/LICENSE-2.0

Unless required by applicable law or agreed to in writing, software
distributed under the License is distributed on an "AS IS" BASIS,
WITHOUT WARRANTIES OR CONDITIONS OF ANY KIND, either express or implied.
See the License for the specific language governing permissions and
limitations under the License.
*/

import React from "react";
import { Room } from "matrix-js-sdk/src/models/room";
import classNames from "classnames";
import { RovingTabIndexWrapper } from "../../../accessibility/RovingTabIndex";
import AccessibleButton, { ButtonEvent } from "../../views/elements/AccessibleButton";
import dis from '../../../dispatcher/dispatcher';
import { Key } from "../../../Keyboard";
import ActiveRoomObserver from "../../../ActiveRoomObserver";
import { _t } from "../../../languageHandler";
<<<<<<< HEAD
import {ChevronFace, ContextMenu, ContextMenuButton, MenuItemRadio} from "../../structures/ContextMenu";
=======
import {
    ContextMenu,
    ContextMenuButton,
    MenuItemRadio,
    MenuItemCheckbox,
    MenuItem,
} from "../../structures/ContextMenu";
>>>>>>> 502a0d93
import { DefaultTagID, TagID } from "../../../stores/room-list/models";
import { MessagePreviewStore } from "../../../stores/room-list/MessagePreviewStore";
import DecoratedRoomAvatar from "../avatars/DecoratedRoomAvatar";
import {
    getRoomNotifsState,
    setRoomNotifsState,
    ALL_MESSAGES,
    ALL_MESSAGES_LOUD,
    MENTIONS_ONLY,
    MUTE,
} from "../../../RoomNotifs";
import { MatrixClientPeg } from "../../../MatrixClientPeg";
import { TagSpecificNotificationState } from "../../../stores/notifications/TagSpecificNotificationState";
import { INotificationState } from "../../../stores/notifications/INotificationState";
import NotificationBadge from "./NotificationBadge";
import { NotificationColor } from "../../../stores/notifications/NotificationColor";
import { Volume } from "../../../RoomNotifsTypes";

// TODO: Remove banner on launch: https://github.com/vector-im/riot-web/issues/14231
// TODO: Rename on launch: https://github.com/vector-im/riot-web/issues/14231

/*******************************************************************
 *   CAUTION                                                       *
 *******************************************************************
 * This is a work in progress implementation and isn't complete or *
 * even useful as a component. Please avoid using it until this    *
 * warning disappears.                                             *
 *******************************************************************/

interface IProps {
    room: Room;
    showMessagePreview: boolean;
    isMinimized: boolean;
    tag: TagID;

    // TODO: Incoming call boxes: https://github.com/vector-im/riot-web/issues/14177
}

type PartialDOMRect = Pick<DOMRect, "left" | "bottom">;

interface IState {
    hover: boolean;
    notificationState: INotificationState;
    selected: boolean;
    notificationsMenuPosition: PartialDOMRect;
    generalMenuPosition: PartialDOMRect;
}

const messagePreviewId = (roomId: string) => `mx_RoomTile2_messagePreview_${roomId}`;

const contextMenuBelow = (elementRect: PartialDOMRect) => {
    // align the context menu's icons with the icon which opened the context menu
    const left = elementRect.left + window.pageXOffset - 9;
    const top = elementRect.bottom + window.pageYOffset + 17;
    const chevronFace = ChevronFace.None;
    return {left, top, chevronFace};
};

interface INotifOptionProps {
    active: boolean;
    iconClassName: string;
    label: string;
    onClick(ev: ButtonEvent);
}

const NotifOption: React.FC<INotifOptionProps> = ({active, onClick, iconClassName, label}) => {
    const classes = classNames({
        mx_RoomTile2_contextMenu_activeRow: active,
    });

    let activeIcon;
    if (active) {
        activeIcon = <span className="mx_IconizedContextMenu_icon mx_RoomTile2_iconCheck" />;
    }

    return (
        <MenuItemRadio className={classes} onClick={onClick} active={active} label={label}>
            <span className={classNames("mx_IconizedContextMenu_icon", iconClassName)} />
            <span className="mx_IconizedContextMenu_label">{ label }</span>
            { activeIcon }
        </MenuItemRadio>
    );
};

export default class RoomTile2 extends React.Component<IProps, IState> {
    // TODO: a11y: https://github.com/vector-im/riot-web/issues/14180

    constructor(props: IProps) {
        super(props);

        this.state = {
            hover: false,
            notificationState: new TagSpecificNotificationState(this.props.room, this.props.tag),
            selected: ActiveRoomObserver.activeRoomId === this.props.room.roomId,
            notificationsMenuPosition: null,
            generalMenuPosition: null,
        };

        ActiveRoomObserver.addListener(this.props.room.roomId, this.onActiveRoomUpdate);
    }

    private get showContextMenu(): boolean {
        return !this.props.isMinimized && this.props.tag !== DefaultTagID.Invite;
    }

    private get showMessagePreview(): boolean {
        return !this.props.isMinimized && this.props.showMessagePreview;
    }

    public componentWillUnmount() {
        if (this.props.room) {
            ActiveRoomObserver.removeListener(this.props.room.roomId, this.onActiveRoomUpdate);
        }
    }

    private onTileMouseEnter = () => {
        this.setState({hover: true});
    };

    private onTileMouseLeave = () => {
        this.setState({hover: false});
    };

    private onTileClick = (ev: React.KeyboardEvent) => {
        ev.preventDefault();
        ev.stopPropagation();
        dis.dispatch({
            action: 'view_room',
            // TODO: Support show_room_tile in new room list: https://github.com/vector-im/riot-web/issues/14233
            show_room_tile: true, // make sure the room is visible in the list
            room_id: this.props.room.roomId,
            clear_search: (ev && (ev.key === Key.ENTER || ev.key === Key.SPACE)),
        });
    };

    private onActiveRoomUpdate = (isActive: boolean) => {
        this.setState({selected: isActive});
    };

    private onNotificationsMenuOpenClick = (ev: React.MouseEvent) => {
        ev.preventDefault();
        ev.stopPropagation();
        const target = ev.target as HTMLButtonElement;
        this.setState({notificationsMenuPosition: target.getBoundingClientRect()});
    };

    private onCloseNotificationsMenu = () => {
        this.setState({notificationsMenuPosition: null});
    };

    private onGeneralMenuOpenClick = (ev: React.MouseEvent) => {
        ev.preventDefault();
        ev.stopPropagation();
        const target = ev.target as HTMLButtonElement;
        this.setState({generalMenuPosition: target.getBoundingClientRect()});
    };

    private onContextMenu = (ev: React.MouseEvent) => {
        // If we don't have a context menu to show, ignore the action.
        if (!this.showContextMenu) return;

        ev.preventDefault();
        ev.stopPropagation();
        this.setState({
            generalMenuPosition: {
                left: ev.clientX,
                bottom: ev.clientY,
            },
        });
    };

    private onCloseGeneralMenu = () => {
        this.setState({generalMenuPosition: null});
    };

    private onTagRoom = (ev: ButtonEvent, tagId: TagID) => {
        ev.preventDefault();
        ev.stopPropagation();

        // TODO: Support tagging: https://github.com/vector-im/riot-web/issues/14211
        // TODO: XOR favourites and low priority: https://github.com/vector-im/riot-web/issues/14210

        if ((ev as React.KeyboardEvent).key === Key.ENTER) {
            // Implements https://www.w3.org/TR/wai-aria-practices/#keyboard-interaction-12
            this.setState({generalMenuPosition: null}); // hide the menu
        }
    };

    private onLeaveRoomClick = (ev: ButtonEvent) => {
        ev.preventDefault();
        ev.stopPropagation();

        dis.dispatch({
            action: 'leave_room',
            room_id: this.props.room.roomId,
        });
        this.setState({generalMenuPosition: null}); // hide the menu
    };

    private onOpenRoomSettings = (ev: ButtonEvent) => {
        ev.preventDefault();
        ev.stopPropagation();

        dis.dispatch({
            action: 'open_room_settings',
            room_id: this.props.room.roomId,
        });
        this.setState({generalMenuPosition: null}); // hide the menu
    };

    private async saveNotifState(ev: ButtonEvent, newState: Volume) {
        ev.preventDefault();
        ev.stopPropagation();
        if (MatrixClientPeg.get().isGuest()) return;

        // get key before we go async and React discards the nativeEvent
        const key = (ev as React.KeyboardEvent).key;
        try {
            // TODO add local echo - https://github.com/vector-im/riot-web/issues/14280
            await setRoomNotifsState(this.props.room.roomId, newState);
        } catch (error) {
            // TODO: some form of error notification to the user to inform them that their state change failed.
            // https://github.com/vector-im/riot-web/issues/14281
            console.error(error);
        }

        if (key === Key.ENTER) {
            // Implements https://www.w3.org/TR/wai-aria-practices/#keyboard-interaction-12
            this.setState({notificationsMenuPosition: null}); // hide the menu
        }
    }

    private onClickAllNotifs = ev => this.saveNotifState(ev, ALL_MESSAGES);
    private onClickAlertMe = ev => this.saveNotifState(ev, ALL_MESSAGES_LOUD);
    private onClickMentions = ev => this.saveNotifState(ev, MENTIONS_ONLY);
    private onClickMute = ev => this.saveNotifState(ev, MUTE);

    private renderNotificationsMenu(isActive: boolean): React.ReactElement {
        if (MatrixClientPeg.get().isGuest() || !this.showContextMenu) {
            // the menu makes no sense in these cases so do not show one
            return null;
        }

        const state = getRoomNotifsState(this.props.room.roomId);

        let contextMenu = null;
        if (this.state.notificationsMenuPosition) {
            contextMenu = (
                <ContextMenu {...contextMenuBelow(this.state.notificationsMenuPosition)} onFinished={this.onCloseNotificationsMenu}>
                    <div className="mx_IconizedContextMenu mx_IconizedContextMenu_compact mx_RoomTile2_contextMenu">
                        <div className="mx_IconizedContextMenu_optionList">
                            <NotifOption
                                label={_t("Use default")}
                                active={state === ALL_MESSAGES}
                                iconClassName="mx_RoomTile2_iconBell"
                                onClick={this.onClickAllNotifs}
                            />
                            <NotifOption
                                label={_t("All messages")}
                                active={state === ALL_MESSAGES_LOUD}
                                iconClassName="mx_RoomTile2_iconBellDot"
                                onClick={this.onClickAlertMe}
                            />
                            <NotifOption
                                label={_t("Mentions & Keywords")}
                                active={state === MENTIONS_ONLY}
                                iconClassName="mx_RoomTile2_iconBellMentions"
                                onClick={this.onClickMentions}
                            />
                            <NotifOption
                                label={_t("None")}
                                active={state === MUTE}
                                iconClassName="mx_RoomTile2_iconBellCrossed"
                                onClick={this.onClickMute}
                            />
                        </div>
                    </div>
                </ContextMenu>
            );
        }

        const classes = classNames("mx_RoomTile2_notificationsButton", {
            // Show bell icon for the default case too.
            mx_RoomTile2_iconBell: state === ALL_MESSAGES,
            mx_RoomTile2_iconBellDot: state === ALL_MESSAGES_LOUD,
            mx_RoomTile2_iconBellMentions: state === MENTIONS_ONLY,
            mx_RoomTile2_iconBellCrossed: state === MUTE,

            // Only show the icon by default if the room is overridden to muted.
            // TODO: [FTUE Notifications] Probably need to detect global mute state
            mx_RoomTile2_notificationsButton_show: state === MUTE,
        });

        return (
            <React.Fragment>
                <ContextMenuButton
                    className={classes}
                    onClick={this.onNotificationsMenuOpenClick}
                    label={_t("Notification options")}
                    isExpanded={!!this.state.notificationsMenuPosition}
                    tabIndex={isActive ? 0 : -1}
                />
                {contextMenu}
            </React.Fragment>
        );
    }

    private renderGeneralMenu(): React.ReactElement {
        if (!this.showContextMenu) return null; // no menu to show

        // TODO: We could do with a proper invite context menu, unlike what showContextMenu suggests

        let contextMenu = null;
        if (this.state.generalMenuPosition) {
            contextMenu = (
                <ContextMenu {...contextMenuBelow(this.state.generalMenuPosition)} onFinished={this.onCloseGeneralMenu}>
                    <div className="mx_IconizedContextMenu mx_IconizedContextMenu_compact mx_RoomTile2_contextMenu">
                        <div className="mx_IconizedContextMenu_optionList">
                            <MenuItemCheckbox
                                onClick={(e) => this.onTagRoom(e, DefaultTagID.Favourite)}
                                active={false} // TODO: https://github.com/vector-im/riot-web/issues/14283
                                label={_t("Favourite")}
                            >
                                <span className="mx_IconizedContextMenu_icon mx_RoomTile2_iconStar" />
                                <span className="mx_IconizedContextMenu_label">{_t("Favourite")}</span>
                            </MenuItemCheckbox>
                            <MenuItem onClick={this.onOpenRoomSettings} label={_t("Settings")}>
                                <span className="mx_IconizedContextMenu_icon mx_RoomTile2_iconSettings" />
                                <span className="mx_IconizedContextMenu_label">{_t("Settings")}</span>
                            </MenuItem>
                        </div>
                        <div className="mx_IconizedContextMenu_optionList mx_RoomTile2_contextMenu_redRow">
                            <MenuItem onClick={this.onLeaveRoomClick} label={_t("Leave Room")}>
                                <span className="mx_IconizedContextMenu_icon mx_RoomTile2_iconSignOut" />
                                <span className="mx_IconizedContextMenu_label">{_t("Leave Room")}</span>
                            </MenuItem>
                        </div>
                    </div>
                </ContextMenu>
            );
        }

        return (
            <React.Fragment>
                <ContextMenuButton
                    className="mx_RoomTile2_menuButton"
                    onClick={this.onGeneralMenuOpenClick}
                    label={_t("Room options")}
                    isExpanded={!!this.state.generalMenuPosition}
                />
                {contextMenu}
            </React.Fragment>
        );
    }

    public render(): React.ReactElement {
        // TODO: Invites: https://github.com/vector-im/riot-web/issues/14198
        // TODO: a11y proper: https://github.com/vector-im/riot-web/issues/14180

        const classes = classNames({
            'mx_RoomTile2': true,
            'mx_RoomTile2_selected': this.state.selected,
            'mx_RoomTile2_hasMenuOpen': !!(this.state.generalMenuPosition || this.state.notificationsMenuPosition),
            'mx_RoomTile2_minimized': this.props.isMinimized,
        });

        const roomAvatar = <DecoratedRoomAvatar
            room={this.props.room}
            avatarSize={32}
            tag={this.props.tag}
            displayBadge={this.props.isMinimized}
        />;

        let badge: React.ReactNode;
        if (!this.props.isMinimized) {
            // aria-hidden because we summarise the unread count/highlight status in a manual aria-label below
            badge = (
                <div className="mx_RoomTile2_badgeContainer" aria-hidden="true">
                    <NotificationBadge
                        notification={this.state.notificationState}
                        forceCount={false}
                        roomId={this.props.room.roomId}
                    />
                </div>
            );
        }

        // TODO: the original RoomTile uses state for the room name. Do we need to?
        let name = this.props.room.name;
        if (typeof name !== 'string') name = '';
        name = name.replace(":", ":\u200b"); // add a zero-width space to allow linewrapping after the colon

        let messagePreview = null;
        if (this.showMessagePreview) {
            // The preview store heavily caches this info, so should be safe to hammer.
            const text = MessagePreviewStore.instance.getPreviewForRoom(this.props.room, this.props.tag);

            // Only show the preview if there is one to show.
            if (text) {
                messagePreview = (
                    <div className="mx_RoomTile2_messagePreview" id={messagePreviewId(this.props.room.roomId)}>
                        {text}
                    </div>
                );
            }
        }

        const notificationColor = this.state.notificationState.color;
        const nameClasses = classNames({
            "mx_RoomTile2_name": true,
            "mx_RoomTile2_nameWithPreview": !!messagePreview,
            "mx_RoomTile2_nameHasUnreadEvents": notificationColor >= NotificationColor.Bold,
        });

        let nameContainer = (
            <div className="mx_RoomTile2_nameContainer">
                <div title={name} className={nameClasses} tabIndex={-1} dir="auto">
                    {name}
                </div>
                {messagePreview}
            </div>
        );
        if (this.props.isMinimized) nameContainer = null;

        let ariaLabel = name;
        // The following labels are written in such a fashion to increase screen reader efficiency (speed).
        if (this.props.tag === DefaultTagID.Invite) {
            // append nothing
        } else if (notificationColor >= NotificationColor.Red) {
            ariaLabel += " " + _t("%(count)s unread messages including mentions.", {
                count: this.state.notificationState.count,
            });
        } else if (notificationColor >= NotificationColor.Grey) {
            ariaLabel += " " + _t("%(count)s unread messages.", {
                count: this.state.notificationState.count,
            });
        } else if (notificationColor >= NotificationColor.Bold) {
            ariaLabel += " " + _t("Unread messages.");
        }

        let ariaDescribedBy: string;
        if (this.showMessagePreview) {
            ariaDescribedBy = messagePreviewId(this.props.room.roomId);
        }

        return (
            <React.Fragment>
                <RovingTabIndexWrapper>
                    {({onFocus, isActive, ref}) =>
                        <AccessibleButton
                            onFocus={onFocus}
                            tabIndex={isActive ? 0 : -1}
                            inputRef={ref}
                            className={classes}
                            onMouseEnter={this.onTileMouseEnter}
                            onMouseLeave={this.onTileMouseLeave}
                            onClick={this.onTileClick}
                            onContextMenu={this.onContextMenu}
                            role="treeitem"
                            aria-label={ariaLabel}
                            aria-selected={this.state.selected}
                            aria-describedby={ariaDescribedBy}
                        >
                            {roomAvatar}
                            {nameContainer}
                            {badge}
                            {this.renderGeneralMenu()}
                            {this.renderNotificationsMenu(isActive)}
                        </AccessibleButton>
                    }
                </RovingTabIndexWrapper>
            </React.Fragment>
        );
    }
}<|MERGE_RESOLUTION|>--- conflicted
+++ resolved
@@ -26,17 +26,14 @@
 import { Key } from "../../../Keyboard";
 import ActiveRoomObserver from "../../../ActiveRoomObserver";
 import { _t } from "../../../languageHandler";
-<<<<<<< HEAD
-import {ChevronFace, ContextMenu, ContextMenuButton, MenuItemRadio} from "../../structures/ContextMenu";
-=======
 import {
+    ChevronFace,
     ContextMenu,
     ContextMenuButton,
     MenuItemRadio,
     MenuItemCheckbox,
     MenuItem,
 } from "../../structures/ContextMenu";
->>>>>>> 502a0d93
 import { DefaultTagID, TagID } from "../../../stores/room-list/models";
 import { MessagePreviewStore } from "../../../stores/room-list/MessagePreviewStore";
 import DecoratedRoomAvatar from "../avatars/DecoratedRoomAvatar";
