/*
Copyright 2015-2021 The Matrix.org Foundation C.I.C.
Copyright 2019 Michael Telatynski <7t3chguy@gmail.com>

Licensed under the Apache License, Version 2.0 (the "License");
you may not use this file except in compliance with the License.
You may obtain a copy of the License at

    http://www.apache.org/licenses/LICENSE-2.0

Unless required by applicable law or agreed to in writing, software
distributed under the License is distributed on an "AS IS" BASIS,
WITHOUT WARRANTIES OR CONDITIONS OF ANY KIND, either express or implied.
See the License for the specific language governing permissions and
limitations under the License.
*/

import React, { createRef } from 'react';
import classNames from "classnames";
import { EventType } from "matrix-js-sdk/src/@types/event";
import { EventStatus, MatrixEvent } from "matrix-js-sdk/src/models/event";
import { Relations } from "matrix-js-sdk/src/models/relations";
import { RoomMember } from "matrix-js-sdk/src/models/room-member";

import ReplyThread from "../elements/ReplyThread";
import { _t } from '../../../languageHandler';
import { hasText } from "../../../TextForEvent";
import * as sdk from "../../../index";
import dis from '../../../dispatcher/dispatcher';
import SettingsStore from "../../../settings/SettingsStore";
import { Layout } from "../../../settings/Layout";
import { formatTime } from "../../../DateUtils";
import { MatrixClientPeg } from '../../../MatrixClientPeg';
import { ALL_RULE_TYPES } from "../../../mjolnir/BanList";
import MatrixClientContext from "../../../contexts/MatrixClientContext";
import { E2E_STATE } from "./E2EIcon";
import { toRem } from "../../../utils/units";
import { WidgetType } from "../../../widgets/WidgetType";
import RoomAvatar from "../avatars/RoomAvatar";
import { WIDGET_LAYOUT_EVENT_TYPE } from "../../../stores/widgets/WidgetLayoutStore";
import { objectHasDiff } from "../../../utils/objects";
import { replaceableComponent } from "../../../utils/replaceableComponent";
import Tooltip from "../elements/Tooltip";
import EditorStateTransfer from "../../../utils/EditorStateTransfer";
import { RoomPermalinkCreator } from '../../../utils/permalinks/Permalinks';
import { StaticNotificationState } from "../../../stores/notifications/StaticNotificationState";
import NotificationBadge from "./NotificationBadge";
import { ComposerInsertPayload } from "../../../dispatcher/payloads/ComposerInsertPayload";
import { Action } from '../../../dispatcher/actions';

const eventTileTypes = {
    [EventType.RoomMessage]: 'messages.MessageEvent',
    [EventType.Sticker]: 'messages.MessageEvent',
    [EventType.KeyVerificationCancel]: 'messages.MKeyVerificationConclusion',
    [EventType.KeyVerificationDone]: 'messages.MKeyVerificationConclusion',
    [EventType.CallInvite]: 'messages.TextualEvent',
    [EventType.CallAnswer]: 'messages.TextualEvent',
    [EventType.CallHangup]: 'messages.TextualEvent',
    [EventType.CallReject]: 'messages.TextualEvent',
};

const stateEventTileTypes = {
    [EventType.RoomEncryption]: 'messages.EncryptionEvent',
    [EventType.RoomCanonicalAlias]: 'messages.TextualEvent',
    [EventType.RoomCreate]: 'messages.RoomCreate',
    [EventType.RoomMember]: 'messages.TextualEvent',
    [EventType.RoomName]: 'messages.TextualEvent',
    [EventType.RoomAvatar]: 'messages.RoomAvatarEvent',
    [EventType.RoomThirdPartyInvite]: 'messages.TextualEvent',
    [EventType.RoomHistoryVisibility]: 'messages.TextualEvent',
    [EventType.RoomTopic]: 'messages.TextualEvent',
    [EventType.RoomPowerLevels]: 'messages.TextualEvent',
    [EventType.RoomPinnedEvents]: 'messages.TextualEvent',
    [EventType.RoomServerAcl]: 'messages.TextualEvent',
    // TODO: Enable support for m.widget event type (https://github.com/vector-im/element-web/issues/13111)
    'im.vector.modular.widgets': 'messages.TextualEvent',
    [WIDGET_LAYOUT_EVENT_TYPE]: 'messages.TextualEvent',
    [EventType.RoomTombstone]: 'messages.TextualEvent',
    [EventType.RoomJoinRules]: 'messages.TextualEvent',
    [EventType.RoomGuestAccess]: 'messages.TextualEvent',
    'm.room.related_groups': 'messages.TextualEvent', // legacy communities flair
};

const stateEventSingular = new Set([
    EventType.RoomEncryption,
    EventType.RoomCanonicalAlias,
    EventType.RoomCreate,
    EventType.RoomName,
    EventType.RoomAvatar,
    EventType.RoomHistoryVisibility,
    EventType.RoomTopic,
    EventType.RoomPowerLevels,
    EventType.RoomPinnedEvents,
    EventType.RoomServerAcl,
    WIDGET_LAYOUT_EVENT_TYPE,
    EventType.RoomTombstone,
    EventType.RoomJoinRules,
    EventType.RoomGuestAccess,
    'm.room.related_groups',
]);

// Add all the Mjolnir stuff to the renderer
for (const evType of ALL_RULE_TYPES) {
    stateEventTileTypes[evType] = 'messages.TextualEvent';
}

export function getHandlerTile(ev) {
    const type = ev.getType();

    // don't show verification requests we're not involved in,
    // not even when showing hidden events
    if (type === "m.room.message") {
        const content = ev.getContent();
        if (content && content.msgtype === "m.key.verification.request") {
            const client = MatrixClientPeg.get();
            const me = client && client.getUserId();
            if (ev.getSender() !== me && content.to !== me) {
                return undefined;
            } else {
                return "messages.MKeyVerificationRequest";
            }
        }
    }
    // these events are sent by both parties during verification, but we only want to render one
    // tile once the verification concludes, so filter out the one from the other party.
    if (type === "m.key.verification.done") {
        const client = MatrixClientPeg.get();
        const me = client && client.getUserId();
        if (ev.getSender() !== me) {
            return undefined;
        }
    }

    // sometimes MKeyVerificationConclusion declines to render.  Jankily decline to render and
    // fall back to showing hidden events, if we're viewing hidden events
    // XXX: This is extremely a hack. Possibly these components should have an interface for
    // declining to render?
    if (type === "m.key.verification.cancel" || type === "m.key.verification.done") {
        const MKeyVerificationConclusion = sdk.getComponent("messages.MKeyVerificationConclusion");
        if (!MKeyVerificationConclusion.prototype._shouldRender.call(null, ev, ev.request)) {
            return;
        }
    }

    // TODO: Enable support for m.widget event type (https://github.com/vector-im/element-web/issues/13111)
    if (type === "im.vector.modular.widgets") {
        let type = ev.getContent()['type'];
        if (!type) {
            // deleted/invalid widget - try the past widget type
            type = ev.getPrevContent()['type'];
        }

        if (WidgetType.JITSI.matches(type)) {
            return "messages.MJitsiWidgetEvent";
        }
    }

    if (ev.isState()) {
        if (stateEventSingular.has(type) && ev.getStateKey() !== "") return undefined;
        return stateEventTileTypes[type];
    }

    return eventTileTypes[type];
}

const MAX_READ_AVATARS = 5;

// Our component structure for EventTiles on the timeline is:
//
// .-EventTile------------------------------------------------.
// | MemberAvatar (SenderProfile)                   TimeStamp |
// |    .-{Message,Textual}Event---------------. Read Avatars |
// |    |   .-MFooBody-------------------.     |              |
// |    |   |  (only if MessageEvent)    |     |              |
// |    |   '----------------------------'     |              |
// |    '--------------------------------------'              |
// '----------------------------------------------------------'

export interface IReadReceiptProps {
    userId: string;
    roomMember: RoomMember;
    ts: number;
}

export enum TileShape {
    Notif = "notif",
    FileGrid = "file_grid",
    Reply = "reply",
    ReplyPreview = "reply_preview",
}

interface IProps {
    // the MatrixEvent to show
    mxEvent: MatrixEvent;

    // true if mxEvent is redacted. This is a prop because using mxEvent.isRedacted()
    // might not be enough when deciding shouldComponentUpdate - prevProps.mxEvent
    // references the same this.props.mxEvent.
    isRedacted?: boolean;

    // true if this is a continuation of the previous event (which has the
    // effect of not showing another avatar/displayname
    continuation?: boolean;

    // true if this is the last event in the timeline (which has the effect
    // of always showing the timestamp)
    last?: boolean;

    // true if the event is the last event in a section (adds a css class for
    // targeting)
    lastInSection?: boolean;

    // True if the event is the last successful (sent) event.
    lastSuccessful?: boolean;

    // true if this is search context (which has the effect of greying out
    // the text
    contextual?: boolean;

    // a list of words to highlight, ordered by longest first
    highlights?: string[];

    // link URL for the highlights
    highlightLink?: string;

    // should show URL previews for this event
    showUrlPreview?: boolean;

    // is this the focused event
    isSelectedEvent?: boolean;

    // callback called when dynamic content in events are loaded
    onHeightChanged?: () => void;

    // a list of read-receipts we should show. Each object has a 'roomMember' and 'ts'.
    readReceipts?: IReadReceiptProps[];

    // opaque readreceipt info for each userId; used by ReadReceiptMarker
    // to manage its animations. Should be an empty object when the room
    // first loads
    readReceiptMap?: any;

    // A function which is used to check if the parent panel is being
    // unmounted, to avoid unnecessary work. Should return true if we
    // are being unmounted.
    checkUnmounting?: () => boolean;

    // the status of this event - ie, mxEvent.status. Denormalised to here so
    // that we can tell when it changes.
    eventSendStatus?: string;

    // the shape of the tile. by default, the layout is intended for the
    // normal room timeline.  alternative values are: "file_list", "file_grid"
    // and "notif".  This could be done by CSS, but it'd be horribly inefficient.
    // It could also be done by subclassing EventTile, but that'd be quite
    // boiilerplatey.  So just make the necessary render decisions conditional
    // for now.
    tileShape?: TileShape;

    forExport?: boolean;

    // show twelve hour timestamps
    isTwelveHour?: boolean;

    // helper function to access relations for this event
    getRelationsForEvent?: (eventId: string, relationType: string, eventType: string) => Relations;

    // whether to show reactions for this event
    showReactions?: boolean;

    // which layout to use
    layout?: Layout;

    // whether or not to show flair at all
    enableFlair?: boolean;

    // whether or not to show read receipts
    showReadReceipts?: boolean;

    // Used while editing, to pass the event, and to preserve editor state
    // from one editor instance to another when remounting the editor
    // upon receiving the remote echo for an unsent event.
    editState?: EditorStateTransfer;

    // Event ID of the event replacing the content of this event, if any
    replacingEventId?: string;

    // Helper to build permalinks for the room
    permalinkCreator?: RoomPermalinkCreator;

    // Symbol of the root node
    as?: string;

    // whether or not to always show timestamps
    alwaysShowTimestamps?: boolean;
}

interface IState {
    // Whether the action bar is focused.
    actionBarFocused: boolean;
    // Whether all read receipts are being displayed. If not, only display
    // a truncation of them.
    allReadAvatars: boolean;
    // Whether the event's sender has been verified.
    verified: string;
    // Whether onRequestKeysClick has been called since mounting.
    previouslyRequestedKeys: boolean;
    // The Relations model from the JS SDK for reactions to `mxEvent`
    reactions: Relations;

    hover: boolean;
}

@replaceableComponent("views.rooms.EventTile")
export default class EventTile extends React.Component<IProps, IState> {
    private suppressReadReceiptAnimation: boolean;
    private isListeningForReceipts: boolean;
    private tile = React.createRef();
    private replyThread = React.createRef();

    public readonly ref = createRef<HTMLElement>();

    static defaultProps = {
        // no-op function because onHeightChanged is optional yet some sub-components assume its existence
        onHeightChanged: function() {},
<<<<<<< HEAD
        forExport: false,
=======
        layout: Layout.Group,
>>>>>>> 780c413b
    };

    static contextType = MatrixClientContext;

    constructor(props, context) {
        super(props, context);

        this.state = {
            // Whether the action bar is focused.
            actionBarFocused: false,
            // Whether all read receipts are being displayed. If not, only display
            // a truncation of them.
            allReadAvatars: false,
            // Whether the event's sender has been verified.
            verified: null,
            // Whether onRequestKeysClick has been called since mounting.
            previouslyRequestedKeys: false,
            // The Relations model from the JS SDK for reactions to `mxEvent`
            reactions: this.getReactions(),

            hover: false,
        };

        // don't do RR animations until we are mounted
        this.suppressReadReceiptAnimation = true;

        // Throughout the component we manage a read receipt listener to see if our tile still
        // qualifies for a "sent" or "sending" state (based on their relevant conditions). We
        // don't want to over-subscribe to the read receipt events being fired, so we use a flag
        // to determine if we've already subscribed and use a combination of other flags to find
        // out if we should even be subscribed at all.
        this.isListeningForReceipts = false;
    }

    /**
     * When true, the tile qualifies for some sort of special read receipt. This could be a 'sending'
     * or 'sent' receipt, for example.
     * @returns {boolean}
     */
    private get isEligibleForSpecialReceipt(): boolean {
        // First, if there are other read receipts then just short-circuit this.
        if (this.props.readReceipts && this.props.readReceipts.length > 0) return false;
        if (!this.props.mxEvent) return false;

        // Sanity check (should never happen, but we shouldn't explode if it does)
        const room = this.context.getRoom(this.props.mxEvent.getRoomId());
        if (!room) return false;

        // Quickly check to see if the event was sent by us. If it wasn't, it won't qualify for
        // special read receipts.
        const myUserId = MatrixClientPeg.get().getUserId();
        if (this.props.mxEvent.getSender() !== myUserId) return false;

        // Finally, determine if the type is relevant to the user. This notably excludes state
        // events and pretty much anything that can't be sent by the composer as a message. For
        // those we rely on local echo giving the impression of things changing, and expect them
        // to be quick.
        const simpleSendableEvents = [
            EventType.Sticker,
            EventType.RoomMessage,
            EventType.RoomMessageEncrypted,
        ];
        if (!simpleSendableEvents.includes(this.props.mxEvent.getType() as EventType)) return false;

        // Default case
        return true;
    }

    private get shouldShowSentReceipt() {
        // If we're not even eligible, don't show the receipt.
        if (!this.isEligibleForSpecialReceipt) return false;

        // We only show the 'sent' receipt on the last successful event.
        if (!this.props.lastSuccessful) return false;

        // Check to make sure the sending state is appropriate. A null/undefined send status means
        // that the message is 'sent', so we're just double checking that it's explicitly not sent.
        if (this.props.eventSendStatus && this.props.eventSendStatus !== 'sent') return false;

        // If anyone has read the event besides us, we don't want to show a sent receipt.
        const receipts = this.props.readReceipts || [];
        const myUserId = MatrixClientPeg.get().getUserId();
        if (receipts.some(r => r.userId !== myUserId)) return false;

        // Finally, we should show a receipt.
        return true;
    }

    private get shouldShowSendingReceipt() {
        // If we're not even eligible, don't show the receipt.
        if (!this.isEligibleForSpecialReceipt) return false;

        // Check the event send status to see if we are pending. Null/undefined status means the
        // message was sent, so check for that and 'sent' explicitly.
        if (!this.props.eventSendStatus || this.props.eventSendStatus === 'sent') return false;

        // Default to showing - there's no other event properties/behaviours we care about at
        // this point.
        return true;
    }

    // TODO: [REACT-WARNING] Move into constructor
    // eslint-disable-next-line camelcase
    UNSAFE_componentWillMount() {
        this.verifyEvent(this.props.mxEvent);
    }

    componentDidMount() {
        this.suppressReadReceiptAnimation = false;
        const client = this.context;
        client.on("deviceVerificationChanged", this.onDeviceVerificationChanged);
        client.on("userTrustStatusChanged", this.onUserVerificationChanged);
        this.props.mxEvent.on("Event.decrypted", this.onDecrypted);
        if (this.props.showReactions) {
            this.props.mxEvent.on("Event.relationsCreated", this.onReactionsCreated);
        }

        if (this.shouldShowSentReceipt || this.shouldShowSendingReceipt) {
            client.on("Room.receipt", this.onRoomReceipt);
            this.isListeningForReceipts = true;
        }
    }

    // TODO: [REACT-WARNING] Replace with appropriate lifecycle event
    // eslint-disable-next-line camelcase
    UNSAFE_componentWillReceiveProps(nextProps) {
        // re-check the sender verification as outgoing events progress through
        // the send process.
        if (nextProps.eventSendStatus !== this.props.eventSendStatus) {
            this.verifyEvent(nextProps.mxEvent);
        }
    }

    shouldComponentUpdate(nextProps, nextState) {
        if (objectHasDiff(this.state, nextState)) {
            return true;
        }

        return !this.propsEqual(this.props, nextProps);
    }

    componentWillUnmount() {
        const client = this.context;
        client.removeListener("deviceVerificationChanged", this.onDeviceVerificationChanged);
        client.removeListener("userTrustStatusChanged", this.onUserVerificationChanged);
        client.removeListener("Room.receipt", this.onRoomReceipt);
        this.isListeningForReceipts = false;
        this.props.mxEvent.removeListener("Event.decrypted", this.onDecrypted);
        if (this.props.showReactions) {
            this.props.mxEvent.removeListener("Event.relationsCreated", this.onReactionsCreated);
        }
    }

    componentDidUpdate(prevProps, prevState, snapshot) {
        // If we're not listening for receipts and expect to be, register a listener.
        if (!this.isListeningForReceipts && (this.shouldShowSentReceipt || this.shouldShowSendingReceipt)) {
            this.context.on("Room.receipt", this.onRoomReceipt);
            this.isListeningForReceipts = true;
        }
    }

    private onRoomReceipt = (ev, room) => {
        // ignore events for other rooms
        const tileRoom = MatrixClientPeg.get().getRoom(this.props.mxEvent.getRoomId());
        if (room !== tileRoom) return;

        if (!this.shouldShowSentReceipt && !this.shouldShowSendingReceipt && !this.isListeningForReceipts) {
            return;
        }

        // We force update because we have no state or prop changes to queue up, instead relying on
        // the getters we use here to determine what needs rendering.
        this.forceUpdate(() => {
            // Per elsewhere in this file, we can remove the listener once we will have no further purpose for it.
            if (!this.shouldShowSentReceipt && !this.shouldShowSendingReceipt) {
                this.context.removeListener("Room.receipt", this.onRoomReceipt);
                this.isListeningForReceipts = false;
            }
        });
    };

    /** called when the event is decrypted after we show it.
     */
    private onDecrypted = () => {
        // we need to re-verify the sending device.
        // (we call onHeightChanged in verifyEvent to handle the case where decryption
        // has caused a change in size of the event tile)
        this.verifyEvent(this.props.mxEvent);
        this.forceUpdate();
    };

    private onDeviceVerificationChanged = (userId, device) => {
        if (userId === this.props.mxEvent.getSender()) {
            this.verifyEvent(this.props.mxEvent);
        }
    };

    private onUserVerificationChanged = (userId, _trustStatus) => {
        if (userId === this.props.mxEvent.getSender()) {
            this.verifyEvent(this.props.mxEvent);
        }
    };

    private async verifyEvent(mxEvent) {
        if (!mxEvent.isEncrypted()) {
            return;
        }

        const encryptionInfo = this.context.getEventEncryptionInfo(mxEvent);
        const senderId = mxEvent.getSender();
        const userTrust = this.context.checkUserTrust(senderId);

        if (encryptionInfo.mismatchedSender) {
            // something definitely wrong is going on here
            this.setState({
                verified: E2E_STATE.WARNING,
            }, this.props.onHeightChanged); // Decryption may have caused a change in size
            return;
        }

        if (!userTrust.isCrossSigningVerified()) {
            // user is not verified, so default to everything is normal
            this.setState({
                verified: E2E_STATE.NORMAL,
            }, this.props.onHeightChanged); // Decryption may have caused a change in size
            return;
        }

        const eventSenderTrust = encryptionInfo.sender && this.context.checkDeviceTrust(
            senderId, encryptionInfo.sender.deviceId,
        );
        if (!eventSenderTrust) {
            this.setState({
                verified: E2E_STATE.UNKNOWN,
            }, this.props.onHeightChanged); // Decryption may have caused a change in size
            return;
        }

        if (!eventSenderTrust.isVerified()) {
            this.setState({
                verified: E2E_STATE.WARNING,
            }, this.props.onHeightChanged); // Decryption may have caused a change in size
            return;
        }

        if (!encryptionInfo.authenticated) {
            this.setState({
                verified: E2E_STATE.UNAUTHENTICATED,
            }, this.props.onHeightChanged); // Decryption may have caused a change in size
            return;
        }

        this.setState({
            verified: E2E_STATE.VERIFIED,
        }, this.props.onHeightChanged); // Decryption may have caused a change in size
    }

    private propsEqual(objA, objB) {
        const keysA = Object.keys(objA);
        const keysB = Object.keys(objB);

        if (keysA.length !== keysB.length) {
            return false;
        }

        for (let i = 0; i < keysA.length; i++) {
            const key = keysA[i];

            if (!objB.hasOwnProperty(key)) {
                return false;
            }

            // need to deep-compare readReceipts
            if (key === 'readReceipts') {
                const rA = objA[key];
                const rB = objB[key];
                if (rA === rB) {
                    continue;
                }

                if (!rA || !rB) {
                    return false;
                }

                if (rA.length !== rB.length) {
                    return false;
                }
                for (let j = 0; j < rA.length; j++) {
                    if (rA[j].userId !== rB[j].userId) {
                        return false;
                    }
                    // one has a member set and the other doesn't?
                    if (rA[j].roomMember !== rB[j].roomMember) {
                        return false;
                    }
                }
            } else {
                if (objA[key] !== objB[key]) {
                    return false;
                }
            }
        }
        return true;
    }

    shouldHighlight() {
        if (this.props.forExport) return false;
        const actions = this.context.getPushActionsForEvent(this.props.mxEvent.replacingEvent() || this.props.mxEvent);
        if (!actions || !actions.tweaks) { return false; }

        // don't show self-highlights from another of our clients
        if (this.props.mxEvent.getSender() === this.context.credentials.userId) {
            return false;
        }

        return actions.tweaks.highlight;
    }

    toggleAllReadAvatars = () => {
        this.setState({
            allReadAvatars: !this.state.allReadAvatars,
        });
    };

    getReadAvatars() {
        if (this.shouldShowSentReceipt || this.shouldShowSendingReceipt) {
            return <SentReceipt messageState={this.props.mxEvent.getAssociatedStatus()} />;
        }

        // return early if there are no read receipts
        if (!this.props.readReceipts || this.props.readReceipts.length === 0) {
            // We currently must include `mx_EventTile_readAvatars` in the DOM
            // of all events, as it is the positioned parent of the animated
            // read receipts. We can't let it unmount when a receipt moves
            // events, so for now we mount it for all events. Without it, the
            // animation will start from the top of the timeline (because it
            // lost its container).
            // See also https://github.com/vector-im/element-web/issues/17561
            return (
                <div className="mx_EventTile_msgOption">
                    <span className="mx_EventTile_readAvatars" />
                </div>
            );
        }

        const ReadReceiptMarker = sdk.getComponent('rooms.ReadReceiptMarker');
        const avatars = [];
        const receiptOffset = 15;
        let left = 0;

        const receipts = this.props.readReceipts;

        for (let i = 0; i < receipts.length; ++i) {
            const receipt = receipts[i];

            let hidden = true;
            if ((i < MAX_READ_AVATARS) || this.state.allReadAvatars) {
                hidden = false;
            }
            // TODO: we keep the extra read avatars in the dom to make animation simpler
            // we could optimise this to reduce the dom size.

            // If hidden, set offset equal to the offset of the final visible avatar or
            // else set it proportional to index
            left = (hidden ? MAX_READ_AVATARS - 1 : i) * -receiptOffset;

            const userId = receipt.userId;
            let readReceiptInfo;

            if (this.props.readReceiptMap) {
                readReceiptInfo = this.props.readReceiptMap[userId];
                if (!readReceiptInfo) {
                    readReceiptInfo = {};
                    this.props.readReceiptMap[userId] = readReceiptInfo;
                }
            }

            // add to the start so the most recent is on the end (ie. ends up rightmost)
            avatars.unshift(
                <ReadReceiptMarker key={userId} member={receipt.roomMember}
                    fallbackUserId={userId}
                    leftOffset={left} hidden={hidden}
                    readReceiptInfo={readReceiptInfo}
                    checkUnmounting={this.props.checkUnmounting}
                    suppressAnimation={this.suppressReadReceiptAnimation}
                    onClick={this.toggleAllReadAvatars}
                    timestamp={receipt.ts}
                    showTwelveHour={this.props.isTwelveHour}
                />,
            );
        }
        let remText;
        if (!this.state.allReadAvatars) {
            const remainder = receipts.length - MAX_READ_AVATARS;
            if (remainder > 0) {
                remText = <span className="mx_EventTile_readAvatarRemainder"
                    onClick={this.toggleAllReadAvatars}
                    style={{ right: "calc(" + toRem(-left) + " + " + receiptOffset + "px)" }}>{ remainder }+
                </span>;
            }
        }

        return (
            <div className="mx_EventTile_msgOption">
                <span className="mx_EventTile_readAvatars">
                    { remText }
                    { avatars }
                </span>
            </div>
        );
    }

    onSenderProfileClick = event => {
        const mxEvent = this.props.mxEvent;
        dis.dispatch<ComposerInsertPayload>({
            action: Action.ComposerInsert,
            userId: mxEvent.getSender(),
        });
    };

    onRequestKeysClick = () => {
        this.setState({
            // Indicate in the UI that the keys have been requested (this is expected to
            // be reset if the component is mounted in the future).
            previouslyRequestedKeys: true,
        });

        // Cancel any outgoing key request for this event and resend it. If a response
        // is received for the request with the required keys, the event could be
        // decrypted successfully.
        this.context.cancelAndResendEventRoomKeyRequest(this.props.mxEvent);
    };

    onPermalinkClicked = e => {
        // This allows the permalink to be opened in a new tab/window or copied as
        // matrix.to, but also for it to enable routing within Element when clicked.
        e.preventDefault();
        dis.dispatch({
            action: 'view_room',
            event_id: this.props.mxEvent.getId(),
            highlighted: true,
            room_id: this.props.mxEvent.getRoomId(),
        });
    };

    private renderE2EPadlock() {
        const ev = this.props.mxEvent;

        // event could not be decrypted
        if (ev.getContent().msgtype === 'm.bad.encrypted') {
            return <E2ePadlockUndecryptable />;
        }

        // event is encrypted, display padlock corresponding to whether or not it is verified
        if (ev.isEncrypted()) {
            if (this.state.verified === E2E_STATE.NORMAL) {
                return; // no icon if we've not even cross-signed the user
            } else if (this.state.verified === E2E_STATE.VERIFIED) {
                return; // no icon for verified
            } else if (this.state.verified === E2E_STATE.UNAUTHENTICATED) {
                return (<E2ePadlockUnauthenticated />);
            } else if (this.state.verified === E2E_STATE.UNKNOWN) {
                return (<E2ePadlockUnknown />);
            } else {
                return (<E2ePadlockUnverified />);
            }
        }

        if (this.context.isRoomEncrypted(ev.getRoomId())) {
            // else if room is encrypted
            // and event is being encrypted or is not_sent (Unknown Devices/Network Error)
            if (ev.status === EventStatus.ENCRYPTING) {
                return;
            }
            if (ev.status === EventStatus.NOT_SENT) {
                return;
            }
            if (ev.isState()) {
                return; // we expect this to be unencrypted
            }
            // if the event is not encrypted, but it's an e2e room, show the open padlock
            return <E2ePadlockUnencrypted />;
        }

        // no padlock needed
        return null;
    }

    onActionBarFocusChange = focused => {
        this.setState({
            actionBarFocused: focused,
        });
    };

    getTile = () => this.tile.current;

    getReplyThread = () => this.replyThread.current;

    getReactions = () => {
        if (
            !this.props.showReactions ||
            !this.props.getRelationsForEvent
        ) {
            return null;
        }
        const eventId = this.props.mxEvent.getId();
        return this.props.getRelationsForEvent(eventId, "m.annotation", "m.reaction");
    };

    private onReactionsCreated = (relationType, eventType) => {
        if (relationType !== "m.annotation" || eventType !== "m.reaction") {
            return;
        }
        this.props.mxEvent.removeListener("Event.relationsCreated", this.onReactionsCreated);
        this.setState({
            reactions: this.getReactions(),
        });
    };

    render() {
        const MessageTimestamp = sdk.getComponent('messages.MessageTimestamp');
        const SenderProfile = sdk.getComponent('messages.SenderProfile');
        const MemberAvatar = sdk.getComponent('avatars.MemberAvatar');

        //console.info("EventTile showUrlPreview for %s is %s", this.props.mxEvent.getId(), this.props.showUrlPreview);

        const content = this.props.mxEvent.getContent();
        const msgtype = content.msgtype;
        const eventType = this.props.mxEvent.getType();

        let tileHandler = getHandlerTile(this.props.mxEvent);

        // Info messages are basically information about commands processed on a room
        let isBubbleMessage = eventType.startsWith("m.key.verification") ||
            (eventType === EventType.RoomMessage && msgtype && msgtype.startsWith("m.key.verification")) ||
            (eventType === EventType.RoomCreate) ||
            (eventType === EventType.RoomEncryption) ||
            (tileHandler === "messages.MJitsiWidgetEvent");
        let isInfoMessage = (
            !isBubbleMessage && eventType !== EventType.RoomMessage &&
            eventType !== EventType.Sticker && eventType !== EventType.RoomCreate
        );

        // If we're showing hidden events in the timeline, we should use the
        // source tile when there's no regular tile for an event and also for
        // replace relations (which otherwise would display as a confusing
        // duplicate of the thing they are replacing).
        if (SettingsStore.getValue("showHiddenEventsInTimeline") && !haveTileForEvent(this.props.mxEvent)) {
            tileHandler = "messages.ViewSourceEvent";
            isBubbleMessage = false;
            // Reuse info message avatar and sender profile styling
            isInfoMessage = true;
        }
        // This shouldn't happen: the caller should check we support this type
        // before trying to instantiate us
        if (!tileHandler) {
            const { mxEvent } = this.props;
            console.warn(`Event type not supported: type:${mxEvent.getType()} isState:${mxEvent.isState()}`);
            return <div className="mx_EventTile mx_EventTile_info mx_MNoticeBody">
                <div className="mx_EventTile_line">
                    { _t('This event could not be displayed') }
                </div>
            </div>;
        }
        const EventTileType = sdk.getComponent(tileHandler);

        const isSending = (['sending', 'queued', 'encrypting'].indexOf(this.props.eventSendStatus) !== -1);
        const isRedacted = isMessageEvent(this.props.mxEvent) && this.props.isRedacted;
        const isEncryptionFailure = this.props.mxEvent.isDecryptionFailure();

        const isEditing = !!this.props.editState;
        const classes = classNames({
            mx_EventTile_bubbleContainer: isBubbleMessage,
            mx_EventTile: true,
            mx_EventTile_isEditing: isEditing,
            mx_EventTile_info: isInfoMessage,
            mx_EventTile_12hr: this.props.isTwelveHour,
            // Note: we keep the `sending` state class for tests, not for our styles
            mx_EventTile_sending: !isEditing && isSending,
            mx_EventTile_highlight: this.props.tileShape === 'notif' ? false : this.shouldHighlight(),
            mx_EventTile_selected: this.props.isSelectedEvent,
            mx_EventTile_continuation: this.props.tileShape ? '' : this.props.continuation,
            mx_EventTile_last: this.props.last,
            mx_EventTile_lastInSection: this.props.lastInSection,
            mx_EventTile_contextual: this.props.contextual,
            mx_EventTile_actionBarFocused: this.state.actionBarFocused,
            mx_EventTile_verified: !isBubbleMessage && this.state.verified === E2E_STATE.VERIFIED,
            mx_EventTile_unverified: !isBubbleMessage && this.state.verified === E2E_STATE.WARNING,
            mx_EventTile_unknown: !isBubbleMessage && this.state.verified === E2E_STATE.UNKNOWN,
            mx_EventTile_bad: isEncryptionFailure,
            mx_EventTile_emote: msgtype === 'm.emote',
        });

        // If the tile is in the Sending state, don't speak the message.
        const ariaLive = (this.props.eventSendStatus !== null) ? 'off' : undefined;

        let permalink = "#";
        if (this.props.permalinkCreator) {
            permalink = this.props.permalinkCreator.forEvent(this.props.mxEvent.getId());
        }

        // we can't use local echoes as scroll tokens, because their event IDs change.
        // Local echos have a send "status".
        const scrollToken = this.props.mxEvent.status
            ? undefined
            : this.props.mxEvent.getId();

        let avatar;
        let sender;
        let avatarSize;
        let needsSenderProfile;

        if (this.props.tileShape === "notif") {
            avatarSize = 24;
            needsSenderProfile = true;
        } else if (tileHandler === 'messages.RoomCreate' || isBubbleMessage) {
            avatarSize = 0;
            needsSenderProfile = false;
        } else if (isInfoMessage) {
            // a small avatar, with no sender profile, for
            // joins/parts/etc
            avatarSize = 14;
            needsSenderProfile = false;
        } else if (this.props.layout == Layout.IRC) {
            avatarSize = 14;
            needsSenderProfile = true;
        } else if (this.props.continuation && this.props.tileShape !== "file_grid") {
            // no avatar or sender profile for continuation messages
            avatarSize = 0;
            needsSenderProfile = false;
        } else {
            avatarSize = 30;
            needsSenderProfile = true;
        }

        if (this.props.mxEvent.sender && avatarSize) {
            let member;
            // set member to receiver (target) if it is a 3PID invite
            // so that the correct avatar is shown as the text is
            // `$target accepted the invitation for $email`
            if (this.props.mxEvent.getContent().third_party_invite) {
                member = this.props.mxEvent.target;
            } else {
                member = this.props.mxEvent.sender;
            }
            avatar = (
                <div className="mx_EventTile_avatar">
                    <MemberAvatar
                        forExport={this.props.forExport}
                        member={member}
                        width={avatarSize}
                        height={avatarSize}
                        viewUserOnClick={true}
                    />
                </div>
            );
        }

        if (needsSenderProfile) {
            if (!this.props.tileShape || this.props.tileShape === 'reply' || this.props.tileShape === 'reply_preview') {
                sender = <SenderProfile onClick={this.onSenderProfileClick}
                    mxEvent={this.props.mxEvent}
                    enableFlair={this.props.enableFlair}
                />;
            } else {
                sender = <SenderProfile mxEvent={this.props.mxEvent} enableFlair={this.props.enableFlair} />;
            }
        }

        const MessageActionBar = sdk.getComponent('messages.MessageActionBar');
        const showMessageActionBar = !isEditing && !this.props.forExport;
        const actionBar = showMessageActionBar ? <MessageActionBar
            mxEvent={this.props.mxEvent}
            reactions={this.state.reactions}
            permalinkCreator={this.props.permalinkCreator}
            getTile={this.getTile}
            getReplyThread={this.getReplyThread}
            onFocusChange={this.onActionBarFocusChange}
        /> : undefined;

        const showTimestamp = this.props.mxEvent.getTs() &&
            (this.props.alwaysShowTimestamps || this.props.last || this.state.hover || this.state.actionBarFocused);
        const timestamp = showTimestamp ?
            <MessageTimestamp showTwelveHour={this.props.isTwelveHour} ts={this.props.mxEvent.getTs()} /> : null;

        const keyRequestHelpText =
            <div className="mx_EventTile_keyRequestInfo_tooltip_contents">
                <p>
                    { this.state.previouslyRequestedKeys ?
                        _t( 'Your key share request has been sent - please check your other sessions ' +
                            'for key share requests.') :
                        _t( 'Key share requests are sent to your other sessions automatically. If you ' +
                            'rejected or dismissed the key share request on your other sessions, click ' +
                            'here to request the keys for this session again.')
                    }
                </p>
                <p>
                    { _t( 'If your other sessions do not have the key for this message you will not ' +
                            'be able to decrypt them.')
                    }
                </p>
            </div>;
        const keyRequestInfoContent = this.state.previouslyRequestedKeys ?
            _t('Key request sent.') :
            _t(
                '<requestLink>Re-request encryption keys</requestLink> from your other sessions.',
                {},
                { 'requestLink': (sub) => <a onClick={this.onRequestKeysClick}>{ sub }</a> },
            );

        const TooltipButton = sdk.getComponent('elements.TooltipButton');
        const keyRequestInfo = isEncryptionFailure && !isRedacted ?
            <div className="mx_EventTile_keyRequestInfo">
                <span className="mx_EventTile_keyRequestInfo_text">
                    { keyRequestInfoContent }
                </span>
                <TooltipButton helpText={keyRequestHelpText} />
            </div> : null;

        let reactionsRow;
        if (!isRedacted) {
            const ReactionsRow = sdk.getComponent('messages.ReactionsRow');
            reactionsRow = <ReactionsRow
                mxEvent={this.props.mxEvent}
                reactions={this.state.reactions}
            />;
        }

        const linkedTimestamp = <a
            href={permalink}
            onClick={this.onPermalinkClicked}
            aria-label={formatTime(new Date(this.props.mxEvent.getTs()), this.props.isTwelveHour)}
        >
            { timestamp }
        </a>;

        const useIRCLayout = this.props.layout == Layout.IRC;
        const groupTimestamp = !useIRCLayout ? linkedTimestamp : null;
        const ircTimestamp = useIRCLayout ? linkedTimestamp : null;
        const groupPadlock = !useIRCLayout && !isBubbleMessage && this.renderE2EPadlock();
        const ircPadlock = useIRCLayout && !isBubbleMessage && this.renderE2EPadlock();

        let msgOption;
        if (this.props.showReadReceipts) {
            const readAvatars = this.getReadAvatars();
            msgOption = readAvatars;
        }

        switch (this.props.tileShape) {
            case 'notif': {
                const room = this.context.getRoom(this.props.mxEvent.getRoomId());
                return React.createElement(this.props.as || "li", {
                    "className": classes,
                    "aria-live": ariaLive,
                    "aria-atomic": true,
                    "data-scroll-tokens": scrollToken,
                }, [
                    <div className="mx_EventTile_roomName" key="mx_EventTile_roomName">
                        <RoomAvatar room={room} width={28} height={28} />
                        <a href={permalink} onClick={this.onPermalinkClicked}>
                            { room ? room.name : '' }
                        </a>
                    </div>,
                    <div className="mx_EventTile_senderDetails" key="mx_EventTile_senderDetails">
                        { avatar }
                        <a href={permalink} onClick={this.onPermalinkClicked}>
                            { sender }
                            { timestamp }
                        </a>
                    </div>,
                    <div className="mx_EventTile_line" key="mx_EventTile_line">
                        <EventTileType ref={this.tile}
                            mxEvent={this.props.mxEvent}
                            highlights={this.props.highlights}
                            highlightLink={this.props.highlightLink}
                            showUrlPreview={this.props.showUrlPreview}
                            onHeightChanged={this.props.onHeightChanged}
                        />
                    </div>,
                ]);
            }
            case 'file_grid': {
                return React.createElement(this.props.as || "li", {
                    "className": classes,
                    "aria-live": ariaLive,
                    "aria-atomic": true,
                    "data-scroll-tokens": scrollToken,
                }, [
                    <div className="mx_EventTile_line" key="mx_EventTile_line">
                        <EventTileType ref={this.tile}
                            mxEvent={this.props.mxEvent}
                            highlights={this.props.highlights}
                            highlightLink={this.props.highlightLink}
                            showUrlPreview={this.props.showUrlPreview}
                            tileShape={this.props.tileShape}
                            onHeightChanged={this.props.onHeightChanged}
                        />
                    </div>,
                    <a
                        className="mx_EventTile_senderDetailsLink"
                        key="mx_EventTile_senderDetailsLink"
                        href={permalink}
                        onClick={this.onPermalinkClicked}
                    >
                        <div className="mx_EventTile_senderDetails">
                            { sender }
                            { timestamp }
                        </div>
                    </a>,
                ]);
            }

            case 'reply':
            case 'reply_preview': {
                let thread;
                if (this.props.tileShape === 'reply_preview') {
                    thread = ReplyThread.makeThread(
                        this.props.mxEvent,
                        this.props.onHeightChanged,
                        this.props.permalinkCreator,
                        this.replyThread,
                        null,
                        this.props.alwaysShowTimestamps || this.state.hover,
                    );
                }
                return React.createElement(this.props.as || "li", {
                    "className": classes,
                    "aria-live": ariaLive,
                    "aria-atomic": true,
                    "data-scroll-tokens": scrollToken,
                }, [
                    ircTimestamp,
                    avatar,
                    sender,
                    ircPadlock,
                    <div className="mx_EventTile_reply" key="mx_EventTile_reply">
                        { groupTimestamp }
                        { groupPadlock }
                        { thread }
                        <EventTileType ref={this.tile}
                            mxEvent={this.props.mxEvent}
                            highlights={this.props.highlights}
                            highlightLink={this.props.highlightLink}
                            onHeightChanged={this.props.onHeightChanged}
                            replacingEventId={this.props.replacingEventId}
                            showUrlPreview={false}
                        />
                    </div>,
                ]);
            }
            default: {
                const thread = ReplyThread.makeThread(
                    this.props.mxEvent,
                    this.props.onHeightChanged,
                    this.props.permalinkCreator,
                    this.replyThread,
                    this.props.layout,
                    this.props.forExport,
                    this.props.alwaysShowTimestamps || this.state.hover,
                );

                // tab-index=-1 to allow it to be focusable but do not add tab stop for it, primarily for screen readers
                return (
                    React.createElement(this.props.as || "li", {
                        "ref": this.ref,
                        "className": classes,
                        "tabIndex": -1,
                        "aria-live": ariaLive,
                        "aria-atomic": "true",
                        "data-scroll-tokens": scrollToken,
                        "onMouseEnter": () => this.setState({ hover: true }),
                        "onMouseLeave": () => this.setState({ hover: false }),
                    }, [
                        ircTimestamp,
                        sender,
                        ircPadlock,
                        <div className="mx_EventTile_line" key="mx_EventTile_line">
                            { groupTimestamp }
                            { groupPadlock }
                            { thread }
                            <EventTileType ref={this.tile}
                                mxEvent={this.props.mxEvent}
                                forExport={this.props.forExport}
                                replacingEventId={this.props.replacingEventId}
                                editState={this.props.editState}
                                highlights={this.props.highlights}
                                highlightLink={this.props.highlightLink}
                                showUrlPreview={this.props.showUrlPreview}
                                permalinkCreator={this.props.permalinkCreator}
                                onHeightChanged={this.props.onHeightChanged}
                            />
                            { keyRequestInfo }
                            { reactionsRow }
                            { actionBar }
                        </div>,
                        msgOption,
                        avatar,

                    ])
                );
            }
        }
    }
}

// XXX this'll eventually be dynamic based on the fields once we have extensible event types
const messageTypes = ['m.room.message', 'm.sticker'];
function isMessageEvent(ev: MatrixEvent): boolean {
    return (messageTypes.includes(ev.getType()));
}

export function haveTileForEvent(e: MatrixEvent): boolean {
    // Only messages have a tile (black-rectangle) if redacted
    if (e.isRedacted() && !isMessageEvent(e)) return false;

    // No tile for replacement events since they update the original tile
    if (e.isRelation("m.replace")) return false;

    const handler = getHandlerTile(e);
    if (handler === undefined) return false;
    if (handler === 'messages.TextualEvent') {
        return hasText(e);
    } else if (handler === 'messages.RoomCreate') {
        return Boolean(e.getContent()['predecessor']);
    } else {
        return true;
    }
}

function E2ePadlockUndecryptable(props) {
    return (
        <E2ePadlock title={_t("This message cannot be decrypted")} icon="undecryptable" {...props} />
    );
}

function E2ePadlockUnverified(props) {
    return (
        <E2ePadlock title={_t("Encrypted by an unverified session")} icon="unverified" {...props} />
    );
}

function E2ePadlockUnencrypted(props) {
    return (
        <E2ePadlock title={_t("Unencrypted")} icon="unencrypted" {...props} />
    );
}

function E2ePadlockUnknown(props) {
    return (
        <E2ePadlock title={_t("Encrypted by a deleted session")} icon="unknown" {...props} />
    );
}

function E2ePadlockUnauthenticated(props) {
    return (
        <E2ePadlock
            title={_t("The authenticity of this encrypted message can't be guaranteed on this device.")}
            icon="unauthenticated"
            {...props}
        />
    );
}

interface IE2ePadlockProps {
    icon: string;
    title: string;
}

interface IE2ePadlockState {
    hover: boolean;
}

class E2ePadlock extends React.Component<IE2ePadlockProps, IE2ePadlockState> {
    constructor(props) {
        super(props);

        this.state = {
            hover: false,
        };
    }

    onHoverStart = () => {
        this.setState({ hover: true });
    };

    onHoverEnd = () => {
        this.setState({ hover: false });
    };

    render() {
        let tooltip = null;
        if (this.state.hover) {
            tooltip = <Tooltip className="mx_EventTile_e2eIcon_tooltip" label={this.props.title} />;
        }

        const classes = `mx_EventTile_e2eIcon mx_EventTile_e2eIcon_${this.props.icon}`;
        return (
            <div
                className={classes}
                onMouseEnter={this.onHoverStart}
                onMouseLeave={this.onHoverEnd}
            >{tooltip}</div>
        );
    }
}

interface ISentReceiptProps {
    messageState: string; // TODO: Types for message sending state
}

interface ISentReceiptState {
    hover: boolean;
}

class SentReceipt extends React.PureComponent<ISentReceiptProps, ISentReceiptState> {
    constructor(props) {
        super(props);

        this.state = {
            hover: false,
        };
    }

    onHoverStart = () => {
        this.setState({ hover: true });
    };

    onHoverEnd = () => {
        this.setState({ hover: false });
    };

    render() {
        const isSent = !this.props.messageState || this.props.messageState === 'sent';
        const isFailed = this.props.messageState === 'not_sent';
        const receiptClasses = classNames({
            'mx_EventTile_receiptSent': isSent,
            'mx_EventTile_receiptSending': !isSent && !isFailed,
        });

        let nonCssBadge = null;
        if (isFailed) {
            nonCssBadge = <NotificationBadge
                notification={StaticNotificationState.RED_EXCLAMATION}
            />;
        }

        let tooltip = null;
        if (this.state.hover) {
            let label = _t("Sending your message...");
            if (this.props.messageState === 'encrypting') {
                label = _t("Encrypting your message...");
            } else if (isSent) {
                label = _t("Your message was sent");
            } else if (isFailed) {
                label = _t("Failed to send");
            }
            // The yOffset is somewhat arbitrary - it just brings the tooltip down to be more associated
            // with the read receipt.
            tooltip = <Tooltip className="mx_EventTile_readAvatars_receiptTooltip" label={label} yOffset={20} />;
        }

        return (
            <div className="mx_EventTile_msgOption">
                <span className="mx_EventTile_readAvatars">
                    <span className={receiptClasses} onMouseEnter={this.onHoverStart} onMouseLeave={this.onHoverEnd}>
                        {nonCssBadge}
                        {tooltip}
                    </span>
                </span>
            </div>
        );
    }
}<|MERGE_RESOLUTION|>--- conflicted
+++ resolved
@@ -323,11 +323,8 @@
     static defaultProps = {
         // no-op function because onHeightChanged is optional yet some sub-components assume its existence
         onHeightChanged: function() {},
-<<<<<<< HEAD
         forExport: false,
-=======
         layout: Layout.Group,
->>>>>>> 780c413b
     };
 
     static contextType = MatrixClientContext;
