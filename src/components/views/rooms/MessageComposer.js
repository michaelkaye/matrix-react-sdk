--- conflicted
+++ resolved
@@ -530,10 +530,6 @@
     uploadAllowed: PropTypes.func.isRequired,
 
     // string representing the current room app drawer state
-<<<<<<< HEAD
     showApps: PropTypes.bool,
     roomViewStore: PropTypes.object.isRequired,
-=======
-    showApps: PropTypes.bool
->>>>>>> 5fb6da88
 };