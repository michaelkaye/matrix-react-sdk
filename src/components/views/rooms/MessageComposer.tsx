--- conflicted
+++ resolved
@@ -548,9 +548,7 @@
                 yOffset={-50}
             />;
         }
-
-<<<<<<< HEAD
-        controls.push(
+	controls.push(
             <Stickerpicker
                 room={this.props.room}
                 showStickers={this.state.showStickers}
@@ -560,9 +558,6 @@
 
         const showSendButton = !this.state.isComposerEmpty || this.state.haveRecording;
 
-        return (
-            <div className="mx_MessageComposer mx_GroupLayout" ref={this.ref}>
-=======
         const classes = classNames({
             "mx_MessageComposer": true,
             "mx_GroupLayout": true,
@@ -571,7 +566,6 @@
 
         return (
             <div className={classes}>
->>>>>>> 7a083946
                 { recordingTooltip }
                 <div className="mx_MessageComposer_wrapper">
                     { this.props.showReplyPreview && (
