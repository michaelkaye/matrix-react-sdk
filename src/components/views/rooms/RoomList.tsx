--- conflicted
+++ resolved
@@ -341,13 +341,9 @@
             return p;
         }, [] as TagID[]);
 
-<<<<<<< HEAD
-        const showSkeleton = tagOrder.every(tag => !this.state.sublists[tag]?.length);
-=======
         // show a skeleton UI if the user is in no rooms and they are not filtering
         const showSkeleton = !this.state.isNameFiltering &&
             Object.values(RoomListStore.instance.unfilteredLists).every(list => !list?.length);
->>>>>>> 2d363a19
 
         for (const orderedTagId of tagOrder) {
             const orderedRooms = this.state.sublists[orderedTagId] || [];
@@ -384,12 +380,6 @@
     public render() {
         let explorePrompt: JSX.Element;
         if (!this.props.isMinimized) {
-<<<<<<< HEAD
-            if (RoomListStore.instance.getFirstNameFilterCondition()) {
-                explorePrompt = <div className="mx_RoomList_explorePrompt">
-                    <div>{_t("Can't see what you’re looking for?")}</div>
-                    <AccessibleButton kind="link" onClick={this.onExplore}>
-=======
             if (this.state.isNameFiltering) {
                 explorePrompt = <div className="mx_RoomList_explorePrompt">
                     <div>{_t("Can't see what you’re looking for?")}</div>
@@ -405,7 +395,6 @@
                         kind="link"
                         onClick={this.onExplore}
                     >
->>>>>>> 2d363a19
                         {_t("Explore all public rooms")}
                     </AccessibleButton>
                 </div>;
@@ -417,9 +406,6 @@
                 if (unfilteredRooms.length < 1 && unfilteredHistorical < 1) {
                     explorePrompt = <div className="mx_RoomList_explorePrompt">
                         <div>{_t("Use the + to make a new room or explore existing ones below")}</div>
-<<<<<<< HEAD
-                        <AccessibleButton kind="link" onClick={this.onExplore}>
-=======
                         <AccessibleButton
                             className="mx_RoomList_explorePrompt_startChat"
                             kind="link"
@@ -432,7 +418,6 @@
                             kind="link"
                             onClick={this.onExplore}
                         >
->>>>>>> 2d363a19
                             {_t("Explore all public rooms")}
                         </AccessibleButton>
                     </div>;
