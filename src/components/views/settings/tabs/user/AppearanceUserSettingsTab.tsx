--- conflicted
+++ resolved
@@ -55,10 +55,7 @@
     customThemeUrl: string;
     customThemeMessage: CustomThemeMessage;
     useCustomFontSize: boolean;
-<<<<<<< HEAD
     useIRCLayout: boolean;
-=======
->>>>>>> 69969dfe
 }
 
 const MESSAGE_PREVIEW_TEXT = _t("Hey you. You're the best!");
@@ -300,13 +297,8 @@
             <span className="mx_SettingsTab_subheading">{_t("Font size")}</span>
             <MessagePreview
                 className="mx_AppearanceUserSettingsTab_fontSlider_preview"
-<<<<<<< HEAD
                 message={MESSAGE_PREVIEW_TEXT}
                 useIRCLayout={this.state.useIRCLayout}
-=======
-                message={_t("Hey you. You're the best!")}
-                useIRCLayout={false}
->>>>>>> 69969dfe
             />
             <div className="mx_AppearanceUserSettingsTab_fontSlider">
                 <div className="mx_AppearanceUserSettingsTab_fontSlider_smallText">Aa</div>
@@ -343,9 +335,6 @@
     }
 
     private renderLayoutSection = () => {
-        const StyledRadioButton = sdk.getComponent("views.elements.StyledRadioButton");
-        const MessagePreview = sdk.getComponent("views.elements.MessagePreview");
-
         return <div className="mx_SettingsTab_section mx_AppearanceUserSettingsTab_Layout">
             <span className="mx_SettingsTab_subheading">{_t("Message layout")}</span>
 
@@ -354,7 +343,7 @@
                     <MessagePreview
                         className="mx_AppearanceUserSettingsTab_Layout_RadioButton_preview"
                         message={MESSAGE_PREVIEW_TEXT}
-                        useIRCLayout="true"
+                        useIRCLayout={true}
                     />
                     <StyledRadioButton
                         name="layout"
@@ -370,7 +359,7 @@
                     <MessagePreview
                         className="mx_AppearanceUserSettingsTab_Layout_RadioButton_preview"
                         message={MESSAGE_PREVIEW_TEXT}
-                        useIRCLayout="false"
+                        useIRCLayout={false}
                     />
                     <StyledRadioButton
                         name="layout"
