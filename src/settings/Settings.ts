/*
Copyright 2017 Travis Ralston
Copyright 2018, 2019, 2020 The Matrix.org Foundation C.I.C.

Licensed under the Apache License, Version 2.0 (the "License");
you may not use this file except in compliance with the License.
You may obtain a copy of the License at

    http://www.apache.org/licenses/LICENSE-2.0

Unless required by applicable law or agreed to in writing, software
distributed under the License is distributed on an "AS IS" BASIS,
WITHOUT WARRANTIES OR CONDITIONS OF ANY KIND, either express or implied.
See the License for the specific language governing permissions and
limitations under the License.
*/

import { MatrixClient } from 'matrix-js-sdk/src/client';

import { _td } from '../languageHandler';
import {
    NotificationBodyEnabledController,
    NotificationsEnabledController,
} from "./controllers/NotificationControllers";
import CustomStatusController from "./controllers/CustomStatusController";
import ThemeController from './controllers/ThemeController';
import PushToMatrixClientController from './controllers/PushToMatrixClientController';
import ReloadOnChangeController from "./controllers/ReloadOnChangeController";
import FontSizeController from './controllers/FontSizeController';
import SystemFontController from './controllers/SystemFontController';
import UseSystemFontController from './controllers/UseSystemFontController';
import { SettingLevel } from "./SettingLevel";
import SettingController from "./controllers/SettingController";
import { RightPanelPhases } from "../stores/RightPanelStorePhases";
import UIFeatureController from "./controllers/UIFeatureController";
import { UIFeature } from "./UIFeature";

// These are just a bunch of helper arrays to avoid copy/pasting a bunch of times
const LEVELS_ROOM_SETTINGS = [
    SettingLevel.DEVICE,
    SettingLevel.ROOM_DEVICE,
    SettingLevel.ROOM_ACCOUNT,
    SettingLevel.ACCOUNT,
    SettingLevel.CONFIG,
];
const LEVELS_ROOM_OR_ACCOUNT = [
    SettingLevel.ROOM_ACCOUNT,
    SettingLevel.ACCOUNT,
];
const LEVELS_ROOM_SETTINGS_WITH_ROOM = [
    SettingLevel.DEVICE,
    SettingLevel.ROOM_DEVICE,
    SettingLevel.ROOM_ACCOUNT,
    SettingLevel.ACCOUNT,
    SettingLevel.CONFIG,
    SettingLevel.ROOM,
];
const LEVELS_ACCOUNT_SETTINGS = [
    SettingLevel.DEVICE,
    SettingLevel.ACCOUNT,
    SettingLevel.CONFIG,
];
const LEVELS_FEATURE = [
    SettingLevel.DEVICE,
    SettingLevel.CONFIG,
];
const LEVELS_DEVICE_ONLY_SETTINGS = [
    SettingLevel.DEVICE,
];
const LEVELS_DEVICE_ONLY_SETTINGS_WITH_CONFIG = [
    SettingLevel.DEVICE,
    SettingLevel.CONFIG,
];
const LEVELS_UI_FEATURE = [
    SettingLevel.CONFIG,
    // in future we might have a .well-known level or something
];

export interface ISetting {
    // Must be set to true for features. Default is 'false'.
    isFeature?: boolean;

    // Display names are strongly recommended for clarity.
    // Display name can also be an object for different levels.
    displayName?: string | {
        // @ts-ignore - TS wants the key to be a string, but we know better
        [level: SettingLevel]: string;
    };

    // The supported levels are required. Preferably, use the preset arrays
    // at the top of this file to define this rather than a custom array.
    supportedLevels?: SettingLevel[];

    // Required. Can be any data type. The value specified here should match
    // the data being stored (ie: if a boolean is used, the setting should
    // represent a boolean).
    default: any;

    // Optional settings controller. See SettingsController for more information.
    controller?: SettingController;

    // Optional flag to make supportedLevels be respected as the order to handle
    // settings. The first element is treated as "most preferred". The "default"
    // level is always appended to the end.
    supportedLevelsAreOrdered?: boolean;

    // Optional value to invert a boolean setting's value. The string given will
    // be read as the setting's ID instead of the one provided as the key for the
    // setting definition. By setting this, the returned value will automatically
    // be inverted, except for when the default value is returned. Inversion will
    // occur after the controller is asked for an override. This should be used by
    // historical settings which we don't want existing user's values be wiped. Do
    // not use this for new settings.
    invertedSettingName?: string;
}

export const SETTINGS: {[setting: string]: ISetting} = {
    "feature_communities_v2_prototypes": {
        isFeature: true,
        displayName: _td(
            "Communities v2 prototypes. Requires compatible homeserver. " +
            "Highly experimental - use with caution.",
        ),
        supportedLevels: LEVELS_FEATURE,
        default: false,
    },
    "feature_new_spinner": {
        isFeature: true,
        displayName: _td("New spinner design"),
        supportedLevels: LEVELS_FEATURE,
        default: false,
    },
    "feature_pinning": {
        isFeature: true,
        displayName: _td("Message Pinning"),
        supportedLevels: LEVELS_FEATURE,
        default: false,
    },
    "feature_custom_status": {
        isFeature: true,
        displayName: _td("Custom user status messages"),
        supportedLevels: LEVELS_FEATURE,
        default: false,
        controller: new CustomStatusController(),
    },
    "feature_custom_tags": {
        isFeature: true,
        displayName: _td("Group & filter rooms by custom tags (refresh to apply changes)"),
        supportedLevels: LEVELS_FEATURE,
        default: false,
    },
    "feature_state_counters": {
        isFeature: true,
        displayName: _td("Render simple counters in room header"),
        supportedLevels: LEVELS_FEATURE,
        default: false,
    },
    "feature_many_integration_managers": {
        isFeature: true,
        displayName: _td("Multiple integration managers"),
        supportedLevels: LEVELS_FEATURE,
        default: false,
    },
    "feature_mjolnir": {
        isFeature: true,
        displayName: _td("Try out new ways to ignore people (experimental)"),
        supportedLevels: LEVELS_FEATURE,
        default: false,
    },
    "feature_custom_themes": {
        isFeature: true,
        displayName: _td("Support adding custom themes"),
        supportedLevels: LEVELS_FEATURE,
        default: false,
    },
    "feature_roomlist_preview_reactions_dms": {
        isFeature: true,
        displayName: _td("Show message previews for reactions in DMs"),
        supportedLevels: LEVELS_FEATURE,
        default: false,
    },
    "feature_roomlist_preview_reactions_all": {
        isFeature: true,
        displayName: _td("Show message previews for reactions in all rooms"),
        supportedLevels: LEVELS_FEATURE,
        default: false,
    },
    "advancedRoomListLogging": {
        // TODO: Remove flag before launch: https://github.com/vector-im/element-web/issues/14231
        displayName: _td("Enable advanced debugging for the room list"),
        supportedLevels: LEVELS_DEVICE_ONLY_SETTINGS,
        default: false,
    },
    "mjolnirRooms": {
        supportedLevels: [SettingLevel.ACCOUNT],
        default: [],
    },
    "mjolnirPersonalRoom": {
        supportedLevels: [SettingLevel.ACCOUNT],
        default: null,
    },
    "feature_bridge_state": {
        isFeature: true,
        supportedLevels: LEVELS_FEATURE,
        displayName: _td("Show info about bridges in room settings"),
        default: false,
    },
    "RoomList.backgroundImage": {
        supportedLevels: LEVELS_ACCOUNT_SETTINGS,
        default: null,
    },
    "baseFontSize": {
        displayName: _td("Font size"),
        supportedLevels: LEVELS_ACCOUNT_SETTINGS,
        default: 10,
        controller: new FontSizeController(),
    },
    "useCustomFontSize": {
        displayName: _td("Use custom size"),
        supportedLevels: LEVELS_ACCOUNT_SETTINGS,
        default: false,
    },
    "MessageComposerInput.suggestEmoji": {
        supportedLevels: LEVELS_ACCOUNT_SETTINGS,
        displayName: _td('Enable Emoji suggestions while typing'),
        default: true,
        invertedSettingName: 'MessageComposerInput.dontSuggestEmoji',
    },
    // TODO: Wire up appropriately to UI (FTUE notifications)
    "Notifications.alwaysShowBadgeCounts": {
        supportedLevels: LEVELS_ROOM_OR_ACCOUNT,
        default: false,
    },
    "useCompactLayout": {
        supportedLevels: LEVELS_DEVICE_ONLY_SETTINGS,
        displayName: _td('Use a more compact ‘Modern’ layout'),
        default: false,
    },
    "showRedactions": {
        supportedLevels: LEVELS_ROOM_SETTINGS_WITH_ROOM,
        displayName: _td('Show a placeholder for removed messages'),
        default: true,
        invertedSettingName: 'hideRedactions',
    },
    "showJoinLeaves": {
        supportedLevels: LEVELS_ROOM_SETTINGS_WITH_ROOM,
        displayName: _td('Show join/leave messages (invites/kicks/bans unaffected)'),
        default: true,
        invertedSettingName: 'hideJoinLeaves',
    },
    "showAvatarChanges": {
        supportedLevels: LEVELS_ROOM_SETTINGS_WITH_ROOM,
        displayName: _td('Show avatar changes'),
        default: true,
        invertedSettingName: 'hideAvatarChanges',
    },
    "showDisplaynameChanges": {
        supportedLevels: LEVELS_ROOM_SETTINGS_WITH_ROOM,
        displayName: _td('Show display name changes'),
        default: true,
        invertedSettingName: 'hideDisplaynameChanges',
    },
    "showReadReceipts": {
        supportedLevels: LEVELS_ROOM_SETTINGS,
        displayName: _td('Show read receipts sent by other users'),
        default: true,
        invertedSettingName: 'hideReadReceipts',
    },
    "showTwelveHourTimestamps": {
        supportedLevels: LEVELS_ACCOUNT_SETTINGS,
        displayName: _td('Show timestamps in 12 hour format (e.g. 2:30pm)'),
        default: false,
    },
    "alwaysShowTimestamps": {
        supportedLevels: LEVELS_ACCOUNT_SETTINGS,
        displayName: _td('Always show message timestamps'),
        default: false,
    },
    "autoplayGifsAndVideos": {
        supportedLevels: LEVELS_ACCOUNT_SETTINGS,
        displayName: _td('Autoplay GIFs and videos'),
        default: false,
    },
    "showRoomRecoveryReminder": {
        supportedLevels: LEVELS_ACCOUNT_SETTINGS,
        displayName: _td('Show a reminder to enable Secure Message Recovery in encrypted rooms'),
        default: true,
    },
    "enableSyntaxHighlightLanguageDetection": {
        supportedLevels: LEVELS_ACCOUNT_SETTINGS,
        displayName: _td('Enable automatic language detection for syntax highlighting'),
        default: false,
    },
    "Pill.shouldShowPillAvatar": {
        supportedLevels: LEVELS_ACCOUNT_SETTINGS,
        displayName: _td('Show avatars in user and room mentions'),
        default: true,
        invertedSettingName: 'Pill.shouldHidePillAvatar',
    },
    "TextualBody.enableBigEmoji": {
        supportedLevels: LEVELS_ACCOUNT_SETTINGS,
        displayName: _td('Enable big emoji in chat'),
        default: true,
        invertedSettingName: 'TextualBody.disableBigEmoji',
    },
    "MessageComposerInput.isRichTextEnabled": {
        supportedLevels: LEVELS_ACCOUNT_SETTINGS,
        default: false,
    },
    "MessageComposer.showFormatting": {
        supportedLevels: LEVELS_ACCOUNT_SETTINGS,
        default: false,
    },
    "sendTypingNotifications": {
        supportedLevels: LEVELS_ACCOUNT_SETTINGS,
        displayName: _td("Send typing notifications"),
        default: true,
        invertedSettingName: 'dontSendTypingNotifications',
    },
    "showTypingNotifications": {
        supportedLevels: LEVELS_ACCOUNT_SETTINGS,
        displayName: _td("Show typing notifications"),
        default: true,
    },
    "MessageComposerInput.autoReplaceEmoji": {
        supportedLevels: LEVELS_ACCOUNT_SETTINGS,
        displayName: _td('Automatically replace plain text Emoji'),
        default: false,
    },
    "VideoView.flipVideoHorizontally": {
        supportedLevels: LEVELS_ACCOUNT_SETTINGS,
        displayName: _td('Mirror local video feed'),
        default: false,
    },
    "TagPanel.enableTagPanel": {
        supportedLevels: LEVELS_ACCOUNT_SETTINGS,
        displayName: _td('Enable Community Filter Panel'),
        default: true,
        invertedSettingName: 'TagPanel.disableTagPanel',
    },
    "theme": {
        supportedLevels: LEVELS_ACCOUNT_SETTINGS,
        default: "light",
        controller: new ThemeController(),
    },
    "custom_themes": {
        supportedLevels: LEVELS_ACCOUNT_SETTINGS,
        default: [],
    },
    "use_system_theme": {
        supportedLevels: LEVELS_DEVICE_ONLY_SETTINGS,
        default: true,
        displayName: _td("Match system theme"),
    },
    "useSystemFont": {
        supportedLevels: LEVELS_DEVICE_ONLY_SETTINGS,
        default: false,
        displayName: _td("Use a system font"),
        controller: new UseSystemFontController(),
    },
    "systemFont": {
        supportedLevels: LEVELS_DEVICE_ONLY_SETTINGS,
        default: "",
        displayName: _td("System font name"),
        controller: new SystemFontController(),
    },
    "webRtcAllowPeerToPeer": {
        supportedLevels: LEVELS_DEVICE_ONLY_SETTINGS_WITH_CONFIG,
        displayName: _td('Allow Peer-to-Peer for 1:1 calls'),
        default: true,
        invertedSettingName: 'webRtcForceTURN',
    },
    "webrtc_audiooutput": {
        supportedLevels: LEVELS_DEVICE_ONLY_SETTINGS,
        default: null,
    },
    "webrtc_audioinput": {
        supportedLevels: LEVELS_DEVICE_ONLY_SETTINGS,
        default: null,
    },
    "webrtc_videoinput": {
        supportedLevels: LEVELS_DEVICE_ONLY_SETTINGS,
        default: null,
    },
    "language": {
        supportedLevels: LEVELS_DEVICE_ONLY_SETTINGS_WITH_CONFIG,
        default: "en",
    },
    "breadcrumb_rooms": {
        // not really a setting
        supportedLevels: [SettingLevel.ACCOUNT],
        default: [],
    },
    "recent_emoji": {
        // not really a setting
        supportedLevels: [SettingLevel.ACCOUNT],
        default: [],
    },
    "room_directory_servers": {
        supportedLevels: [SettingLevel.ACCOUNT],
        default: [],
    },
    "integrationProvisioning": {
        supportedLevels: [SettingLevel.ACCOUNT],
        default: true,
    },
    "allowedWidgets": {
        supportedLevels: [SettingLevel.ROOM_ACCOUNT],
        default: {}, // none allowed
    },
    "analyticsOptIn": {
        supportedLevels: LEVELS_DEVICE_ONLY_SETTINGS_WITH_CONFIG,
        displayName: _td('Send analytics data'),
        default: false,
    },
    "showCookieBar": {
        supportedLevels: LEVELS_DEVICE_ONLY_SETTINGS_WITH_CONFIG,
        default: true,
    },
    "autocompleteDelay": {
        supportedLevels: LEVELS_DEVICE_ONLY_SETTINGS_WITH_CONFIG,
        default: 200,
    },
    "readMarkerInViewThresholdMs": {
        supportedLevels: LEVELS_DEVICE_ONLY_SETTINGS_WITH_CONFIG,
        default: 3000,
    },
    "readMarkerOutOfViewThresholdMs": {
        supportedLevels: LEVELS_DEVICE_ONLY_SETTINGS_WITH_CONFIG,
        default: 30000,
    },
    "blacklistUnverifiedDevices": {
        // We specifically want to have room-device > device so that users may set a device default
        // with a per-room override.
        supportedLevels: [SettingLevel.ROOM_DEVICE, SettingLevel.DEVICE],
        supportedLevelsAreOrdered: true,
        displayName: {
            "default": _td('Never send encrypted messages to unverified sessions from this session'),
            "room-device": _td('Never send encrypted messages to unverified sessions in this room from this session'),
        },
        default: false,
    },
    "urlPreviewsEnabled": {
        supportedLevels: LEVELS_ROOM_SETTINGS_WITH_ROOM,
        displayName: {
            "default": _td('Enable inline URL previews by default'),
            "room-account": _td("Enable URL previews for this room (only affects you)"),
            "room": _td("Enable URL previews by default for participants in this room"),
        },
        default: true,
        controller: new UIFeatureController(UIFeature.URLPreviews),
    },
    "urlPreviewsEnabled_e2ee": {
        supportedLevels: [SettingLevel.ROOM_DEVICE, SettingLevel.ROOM_ACCOUNT],
        displayName: {
            "room-account": _td("Enable URL previews for this room (only affects you)"),
        },
        default: false,
        controller: new UIFeatureController(UIFeature.URLPreviews),
    },
    "roomColor": {
        supportedLevels: LEVELS_ROOM_SETTINGS_WITH_ROOM,
        displayName: _td("Room Colour"),
        default: {
            primary_color: null, // Hex string, eg: #000000
            secondary_color: null, // Hex string, eg: #000000
        },
    },
    "notificationsEnabled": {
        supportedLevels: LEVELS_DEVICE_ONLY_SETTINGS,
        default: false,
        controller: new NotificationsEnabledController(),
    },
    "notificationSound": {
        supportedLevels: LEVELS_ROOM_OR_ACCOUNT,
        default: false,
    },
    "notificationBodyEnabled": {
        supportedLevels: LEVELS_DEVICE_ONLY_SETTINGS,
        default: true,
        controller: new NotificationBodyEnabledController(),
    },
    "audioNotificationsEnabled": {
        supportedLevels: LEVELS_DEVICE_ONLY_SETTINGS,
        default: true,
    },
    "enableWidgetScreenshots": {
        supportedLevels: LEVELS_ACCOUNT_SETTINGS,
        displayName: _td('Enable widget screenshots on supported widgets'),
        default: false,
    },
    "PinnedEvents.isOpen": {
        supportedLevels: [SettingLevel.ROOM_DEVICE],
        default: false,
    },
    "promptBeforeInviteUnknownUsers": {
        supportedLevels: LEVELS_ACCOUNT_SETTINGS,
        displayName: _td('Prompt before sending invites to potentially invalid matrix IDs'),
        default: true,
    },
    "showDeveloperTools": {
        supportedLevels: LEVELS_ACCOUNT_SETTINGS,
        displayName: _td('Show developer tools'),
        default: false,
    },
    "widgetOpenIDPermissions": {
        supportedLevels: LEVELS_DEVICE_ONLY_SETTINGS,
        default: {
            allow: [],
            deny: [],
        },
    },
    // TODO: Remove setting: https://github.com/vector-im/element-web/issues/14373
    "RoomList.orderAlphabetically": {
        supportedLevels: LEVELS_ACCOUNT_SETTINGS,
        displayName: _td("Order rooms by name"),
        default: false,
    },
    // TODO: Remove setting: https://github.com/vector-im/element-web/issues/14373
    "RoomList.orderByImportance": {
        supportedLevels: LEVELS_ACCOUNT_SETTINGS,
        displayName: _td("Show rooms with unread notifications first"),
        default: true,
    },
    "breadcrumbs": {
        supportedLevels: LEVELS_ACCOUNT_SETTINGS,
        displayName: _td("Show shortcuts to recently viewed rooms above the room list"),
        default: true,
    },
    "showHiddenEventsInTimeline": {
        displayName: _td("Show hidden events in timeline"),
        supportedLevels: LEVELS_DEVICE_ONLY_SETTINGS,
        default: false,
    },
    "lowBandwidth": {
        supportedLevels: LEVELS_DEVICE_ONLY_SETTINGS_WITH_CONFIG,
        displayName: _td('Low bandwidth mode'),
        default: false,
        controller: new ReloadOnChangeController(),
    },
    "fallbackICEServerAllowed": {
        supportedLevels: LEVELS_DEVICE_ONLY_SETTINGS,
        displayName: _td(
            "Allow fallback call assist server turn.matrix.org when your homeserver " +
            "does not offer one (your IP address would be shared during a call)",
        ),
        // This is a tri-state value, where `null` means "prompt the user".
        default: null,
    },
    "sendReadReceipts": {
        supportedLevels: LEVELS_ROOM_SETTINGS,
        displayName: _td(
            "Send read receipts for messages (requires compatible homeserver to disable)",
        ),
        default: true,
    },
    "showImages": {
        supportedLevels: LEVELS_ACCOUNT_SETTINGS,
        displayName: _td("Show previews/thumbnails for images"),
        default: true,
    },
    "showRightPanelInRoom": {
        supportedLevels: LEVELS_DEVICE_ONLY_SETTINGS,
        default: false,
    },
    "showRightPanelInGroup": {
        supportedLevels: LEVELS_DEVICE_ONLY_SETTINGS,
        default: false,
    },
    "lastRightPanelPhaseForRoom": {
        supportedLevels: LEVELS_DEVICE_ONLY_SETTINGS,
        default: RightPanelPhases.RoomSummary,
    },
    "lastRightPanelPhaseForGroup": {
        supportedLevels: LEVELS_DEVICE_ONLY_SETTINGS,
        default: RightPanelPhases.GroupMemberList,
    },
    "enableEventIndexing": {
        supportedLevels: LEVELS_DEVICE_ONLY_SETTINGS,
        displayName: _td("Enable message search in encrypted rooms"),
        default: true,
    },
    "crawlerSleepTime": {
        supportedLevels: LEVELS_DEVICE_ONLY_SETTINGS,
        displayName: _td("How fast should messages be downloaded."),
        default: 3000,
    },
    "showCallButtonsInComposer": {
        supportedLevels: LEVELS_DEVICE_ONLY_SETTINGS_WITH_CONFIG,
        default: true,
        controller: new UIFeatureController(UIFeature.Voip),
    },
    "e2ee.manuallyVerifyAllSessions": {
        supportedLevels: LEVELS_DEVICE_ONLY_SETTINGS,
        displayName: _td("Manually verify all remote sessions"),
        default: false,
        controller: new PushToMatrixClientController(
            MatrixClient.prototype.setCryptoTrustCrossSignedDevices, true,
        ),
    },
    "ircDisplayNameWidth": {
        // We specifically want to have room-device > device so that users may set a device default
        // with a per-room override.
        supportedLevels: [SettingLevel.ROOM_DEVICE, SettingLevel.DEVICE],
        supportedLevelsAreOrdered: true,
        displayName: _td("IRC display name width"),
        default: 80,
    },
    "useIRCLayout": {
        supportedLevels: LEVELS_ACCOUNT_SETTINGS,
        displayName: _td("Enable experimental, compact IRC style layout"),
        default: false,
    },
    "Widgets.pinned": {
        supportedLevels: LEVELS_ROOM_OR_ACCOUNT,
        default: {},
    },
    [UIFeature.URLPreviews]: {
        supportedLevels: LEVELS_UI_FEATURE,
        default: true,
    },
    [UIFeature.Widgets]: {
        supportedLevels: LEVELS_UI_FEATURE,
        default: true,
    },
<<<<<<< HEAD
    [UIFeature.IdentityServer]: {
=======
    [UIFeature.Voip]: {
        supportedLevels: LEVELS_UI_FEATURE,
        default: true,
    },
    [UIFeature.Feedback]: {
        supportedLevels: LEVELS_UI_FEATURE,
        default: true,
    },
    [UIFeature.Registration]: {
        supportedLevels: LEVELS_UI_FEATURE,
        default: true,
    },
    [UIFeature.PasswordReset]: {
        supportedLevels: LEVELS_UI_FEATURE,
        default: true,
    },
    [UIFeature.Deactivate]: {
        supportedLevels: LEVELS_UI_FEATURE,
        default: true,
    },
    [UIFeature.ShareQRCode]: {
        supportedLevels: LEVELS_UI_FEATURE,
        default: true,
    },
    [UIFeature.ShareSocial]: {
>>>>>>> 5f324b19
        supportedLevels: LEVELS_UI_FEATURE,
        default: true,
    },
};<|MERGE_RESOLUTION|>--- conflicted
+++ resolved
@@ -623,35 +623,35 @@
         supportedLevels: LEVELS_UI_FEATURE,
         default: true,
     },
-<<<<<<< HEAD
+    [UIFeature.Voip]: {
+        supportedLevels: LEVELS_UI_FEATURE,
+        default: true,
+    },
+    [UIFeature.Feedback]: {
+        supportedLevels: LEVELS_UI_FEATURE,
+        default: true,
+    },
+    [UIFeature.Registration]: {
+        supportedLevels: LEVELS_UI_FEATURE,
+        default: true,
+    },
+    [UIFeature.PasswordReset]: {
+        supportedLevels: LEVELS_UI_FEATURE,
+        default: true,
+    },
+    [UIFeature.Deactivate]: {
+        supportedLevels: LEVELS_UI_FEATURE,
+        default: true,
+    },
+    [UIFeature.ShareQRCode]: {
+        supportedLevels: LEVELS_UI_FEATURE,
+        default: true,
+    },
+    [UIFeature.ShareSocial]: {
+        supportedLevels: LEVELS_UI_FEATURE,
+        default: true,
+    },
     [UIFeature.IdentityServer]: {
-=======
-    [UIFeature.Voip]: {
-        supportedLevels: LEVELS_UI_FEATURE,
-        default: true,
-    },
-    [UIFeature.Feedback]: {
-        supportedLevels: LEVELS_UI_FEATURE,
-        default: true,
-    },
-    [UIFeature.Registration]: {
-        supportedLevels: LEVELS_UI_FEATURE,
-        default: true,
-    },
-    [UIFeature.PasswordReset]: {
-        supportedLevels: LEVELS_UI_FEATURE,
-        default: true,
-    },
-    [UIFeature.Deactivate]: {
-        supportedLevels: LEVELS_UI_FEATURE,
-        default: true,
-    },
-    [UIFeature.ShareQRCode]: {
-        supportedLevels: LEVELS_UI_FEATURE,
-        default: true,
-    },
-    [UIFeature.ShareSocial]: {
->>>>>>> 5f324b19
         supportedLevels: LEVELS_UI_FEATURE,
         default: true,
     },
