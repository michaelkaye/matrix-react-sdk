/*
 Copyright 2017 Michael Telatynski <7t3chguy@gmail.com>

 Licensed under the Apache License, Version 2.0 (the "License");
 you may not use this file except in compliance with the License.
 You may obtain a copy of the License at

 http://www.apache.org/licenses/LICENSE-2.0

 Unless required by applicable law or agreed to in writing, software
 distributed under the License is distributed on an "AS IS" BASIS,
 WITHOUT WARRANTIES OR CONDITIONS OF ANY KIND, either express or implied.
 See the License for the specific language governing permissions and
 limitations under the License.
 */

import { getCurrentLanguage } from './languageHandler';
import PlatformPeg from './PlatformPeg';
import SdkConfig from './SdkConfig';

function getRedactedUrl() {
    const redactedHash = window.location.hash.replace(/#\/(room|user)\/(.+)/, "#/$1/<redacted>");
    // hardcoded url to make piwik happy
    return 'https://riot.im/app/' + redactedHash;
}

const customVariables = {
    'App Platform': 1,
    'App Version': 2,
    'User Type': 3,
    'Chosen Language': 4,
    'Instance': 5,
<<<<<<< HEAD
    'Homeserver URL': 6,
    'Identity Server URL': 7,
=======
    'RTE: Uses Richtext Mode': 6,
>>>>>>> 60c1ba4f
};

function whitelistRedact(whitelist, str) {
    if (whitelist.includes(str)) return str;
    return '<redacted>';
}

const whitelistedHSUrls = ["https://matrix.org"];
const whitelistedISUrls = ["https://vector.im"];

class Analytics {
    constructor() {
        this._paq = null;
        this.disabled = true;
        this.firstPage = true;
    }

    /**
     * Enable Analytics if initialized but disabled
     * otherwise try and initalize, no-op if piwik config missing
     */
    enable() {
        if (this._paq || this._init()) {
            this.disabled = false;
        }
    }

    /**
     * Disable Analytics calls, will not fully unload Piwik until a refresh,
     * but this is second best, Piwik should not pull anything implicitly.
     */
    disable() {
        this.trackEvent('Analytics', 'opt-out');
        this.disabled = true;
    }

    _init() {
        const config = SdkConfig.get();
        if (!config || !config.piwik || !config.piwik.url || !config.piwik.siteId) return;

        const url = config.piwik.url;
        const siteId = config.piwik.siteId;
        const self = this;

        window._paq = this._paq = window._paq || [];

        this._paq.push(['setTrackerUrl', url+'piwik.php']);
        this._paq.push(['setSiteId', siteId]);

        this._paq.push(['trackAllContentImpressions']);
        this._paq.push(['discardHashTag', false]);
        this._paq.push(['enableHeartBeatTimer']);
        // this._paq.push(['enableLinkTracking', true]);

        const platform = PlatformPeg.get();
        this._setVisitVariable('App Platform', platform.getHumanReadableName());
        platform.getAppVersion().then((version) => {
            this._setVisitVariable('App Version', version);
        }).catch(() => {
            this._setVisitVariable('App Version', 'unknown');
        });

        this._setVisitVariable('Chosen Language', getCurrentLanguage());

        if (window.location.hostname === 'riot.im') {
            this._setVisitVariable('Instance', window.location.pathname);
        }

        (function() {
            const g = document.createElement('script');
            const s = document.getElementsByTagName('script')[0];
            g.type='text/javascript'; g.async=true; g.defer=true; g.src=url+'piwik.js';

            g.onload = function() {
                console.log('Initialised anonymous analytics');
                self._paq = window._paq;
            };

            s.parentNode.insertBefore(g, s);
        })();

        return true;
    }

    trackPageChange() {
        if (this.disabled) return;
        if (this.firstPage) {
            // De-duplicate first page
            // router seems to hit the fn twice
            this.firstPage = false;
            return;
        }
        this._paq.push(['setCustomUrl', getRedactedUrl()]);
        this._paq.push(['trackPageView']);
    }

    trackEvent(category, action, name) {
        if (this.disabled) return;
        this._paq.push(['trackEvent', category, action, name]);
    }

    logout() {
        if (this.disabled) return;
        this._paq.push(['deleteCookies']);
    }

    _setVisitVariable(key, value) {
        this._paq.push(['setCustomVariable', customVariables[key], key, value, 'visit']);
    }

    setLoggedIn(isGuest, homeserverUrl, identityServerUrl) {
        if (this.disabled) return;
        this._setVisitVariable('User Type', isGuest ? 'Guest' : 'Logged In');
        this._setVisitVariable('Homeserver URL', whitelistRedact(whitelistedHSUrls, homeserverUrl));
        this._setVisitVariable('Identity Server URL', whitelistRedact(whitelistedISUrls, identityServerUrl));
    }

    setRichtextMode(state) {
        if (this.disabled) return;
        this._setVisitVariable('RTE: Uses Richtext Mode', state ? 'on' : 'off');
    }
}

if (!global.mxAnalytics) {
    global.mxAnalytics = new Analytics();
}
module.exports = global.mxAnalytics;<|MERGE_RESOLUTION|>--- conflicted
+++ resolved
@@ -30,12 +30,9 @@
     'User Type': 3,
     'Chosen Language': 4,
     'Instance': 5,
-<<<<<<< HEAD
-    'Homeserver URL': 6,
-    'Identity Server URL': 7,
-=======
     'RTE: Uses Richtext Mode': 6,
->>>>>>> 60c1ba4f
+    'Homeserver URL': 7,
+    'Identity Server URL': 8,
 };
 
 function whitelistRedact(whitelist, str) {
